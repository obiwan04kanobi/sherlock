--- conflicted
+++ resolved
@@ -73,16 +73,12 @@
     for social_network in data:
         url = data.get(social_network).get("url").format(username)
         error_type = data.get(social_network).get("errorType")
-<<<<<<< HEAD
-=======
-
         cant_have_period = data.get(social_network).get("noPeriod")
 
         if cant_have_period == "True":
             print("\033[37;1m[\033[91;1m-\033[37;1m]\033[92;1m {}:\033[93;1m Not Found!".format(social_network))
             continue
->>>>>>> 930ffd19
-
+            
         r, error_type = make_request(url=url, headers=headers, error_type=error_type, social_network=social_network)
         
         if error_type == "message":
@@ -118,7 +114,6 @@
 
     print("\033[1;92m[\033[0m\033[1;77m*\033[0m\033[1;92m] Saved: \033[37;1m{}\033[0m".format(username+".txt"))
 
-
 class ArgumentParserError(Exception): pass
 
 class ArgumentParser(argparse.ArgumentParser):
