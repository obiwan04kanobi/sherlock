--- conflicted
+++ resolved
@@ -1,2602 +1,2580 @@
-{
-  "2Dimensions": {
-    "errorType": "status_code",
-    "rank": 664639,
-    "url": "https://2Dimensions.com/a/{}",
-    "urlMain": "https://2Dimensions.com/",
-    "username_claimed": "blue",
-    "username_unclaimed": "noonewouldeverusethis7"
-  },
-  "3dnews": {
-    "errorMsg": "\u041f\u043e\u043b\u044c\u0437\u043e\u0432\u0430\u0442\u0435\u043b\u044c \u043d\u0435 \u0437\u0430\u0440\u0435\u0433\u0438\u0441\u0442\u0440\u0438\u0440\u043e\u0432\u0430\u043d \u0438 \u043d\u0435 \u0438\u043c\u0435\u0435\u0442 \u043f\u0440\u043e\u0444\u0438\u043b\u044f \u0434\u043b\u044f \u043f\u0440\u043e\u0441\u043c\u043e\u0442\u0440\u0430.",
-    "errorType": "message",
-    "rank": 8089,
-    "url": "http://forum.3dnews.ru/member.php?username={}",
-    "urlMain": "http://forum.3dnews.ru/",
-    "username_claimed": "red",
-    "username_unclaimed": "noonewouldeverusethis7"
-  },
-  "4pda": {
-    "errorMsg": "\u041a \u0441\u043e\u0436\u0430\u043b\u0435\u043d\u0438\u044e, \u0412\u0430\u0448 \u043f\u043e\u0438\u0441\u043a \u043d\u0435 \u0434\u0430\u043b \u043d\u0438\u043a\u0430\u043a\u0438\u0445 \u0440\u0435\u0437\u0443\u043b\u044c\u0442\u0430\u0442\u043e\u0432.",
-    "errorType": "message",
-    "rank": 2110,
-    "url": "https://4pda.ru/forum/index.php?act=search&source=pst&noform=1&username={}",
-    "urlMain": "https://4pda.ru/",
-    "username_claimed": "green",
-    "username_unclaimed": "noonewouldeverusethis7"
-  },
-  "500px": {
-    "errorMsg": "Oops! This page doesn\u2019t exist.",
-    "errorType": "message",
-    "rank": 2996,
-    "url": "https://500px.com/{}",
-    "urlMain": "https://500px.com/",
-    "username_claimed": "blue",
-    "username_unclaimed": "noonewouldeverusethis7"
-  },
-  "7Cups": {
-    "errorType": "status_code",
-    "rank": 45946,
-    "url": "https://www.7cups.com/@{}",
-    "urlMain": "https://www.7cups.com/",
-    "username_claimed": "blue",
-    "username_unclaimed": "noonewouldeverusethis7"
-  },
-  "9GAG": {
-    "errorType": "status_code",
-    "rank": 393,
-    "url": "https://9gag.com/u/{}",
-    "urlMain": "https://9gag.com/",
-    "username_claimed": "blue",
-    "username_unclaimed": "noonewouldeverusethis7"
-  },
-  "About.me": {
-    "errorType": "status_code",
-    "rank": 12959,
-    "url": "https://about.me/{}",
-    "urlMain": "https://about.me/",
-    "username_claimed": "blue",
-    "username_unclaimed": "noonewouldeverusethis7"
-  },
-  "Academia.edu": {
-    "errorType": "status_code",
-    "rank": 190,
-    "url": "https://independent.academia.edu/{}",
-    "urlMain": "https://www.academia.edu/",
-    "username_claimed": "blue",
-    "username_unclaimed": "noonewouldeverusethis7"
-  },
-  "AdobeForums": {
-    "errorType": "status_code",
-    "rank": 59,
-    "url": "https://forums.adobe.com/people/{}",
-    "urlMain": "https://forums.adobe.com/",
-    "username_claimed": "jack",
-    "username_unclaimed": "noonewouldeverusethis77777"
-  },
-  "Alik.cz": {
-    "errorType": "status_code",
-    "rank": 624805,
-    "url": "https://www.alik.cz/u/{}",
-    "urlMain": "https://www.alik.cz/",
-    "username_claimed": "julian",
-    "username_unclaimed": "noonewouldeverusethis"
-  },
-  "AllTrails": {
-    "errorType": "response_url",
-    "errorUrl": "https://alltrails.com/members",
-    "rank": 9888,
-    "url": "https://www.alltrails.com/members/{}",
-    "urlMain": "https://www.alltrails.com/",
-    "username_claimed": "blue",
-    "username_unclaimed": "noonewouldeverusethis7"
-  },
-  "Anobii": {
-    "errorType": "response_url",
-    "rank": 30432,
-    "url": "https://www.anobii.com/{}/profile",
-    "urlMain": "https://www.anobii.com/",
-    "username_claimed": "blue",
-    "username_unclaimed": "noonewouldeverusethis7"
-  },
-  "Aptoide": {
-    "errorType": "status_code",
-    "rank": 5112,
-    "url": "https://{}.en.aptoide.com/",
-    "urlMain": "https://en.aptoide.com/",
-    "username_claimed": "blue",
-    "username_unclaimed": "noonewouldeverusethis7"
-  },
-  "Archive.org": {
-    "errorMsg": "cannot find account",
-    "errorType": "message",
-    "rank": 204,
-    "url": "https://archive.org/details/@{}",
-    "urlMain": "https://archive.org",
-    "username_claimed": "blue",
-    "username_unclaimed": "noonewould"
-  },
-  "Asciinema": {
-    "errorType": "status_code",
-    "rank": 80538,
-    "url": "https://asciinema.org/~{}",
-    "urlMain": "https://asciinema.org",
-    "username_claimed": "red",
-    "username_unclaimed": "noonewouldeverusethis7"
-  },
-  "Ask Fedora": {
-    "errorType": "status_code",
-    "rank": 28474,
-    "url": "https://ask.fedoraproject.org/u/{}",
-    "urlMain": "https://ask.fedoraproject.org/",
-    "username_claimed": "red",
-    "username_unclaimed": "noonewouldeverusethis7"
-  },
-  "AskFM": {
-    "errorMsg": "Well, apparently not anymore.",
-    "errorType": "message",
-    "rank": 2315,
-    "regexCheck": "^[a-zA-Z0-9_]{3,40}$",
-    "url": "https://ask.fm/{}",
-    "urlMain": "https://ask.fm/",
-    "username_claimed": "blue",
-    "username_unclaimed": "noonewouldeverusethis7"
-  },
-  "Audiojungle": {
-    "errorType": "status_code",
-    "rank": 4792,
-    "url": "https://audiojungle.net/user/{}",
-    "urlMain": "https://audiojungle.net/",
-    "username_claimed": "blue",
-    "username_unclaimed": "noonewouldeverusethis7"
-  },
-  "Avizo": {
-    "errorType": "response_url",
-    "errorUrl": "https://www.avizo.cz/",
-    "rank": 241172,
-    "url": "https://www.avizo.cz/{}/",
-    "urlMain": "https://www.avizo.cz/",
-    "username_claimed": "blue",
-    "username_unclaimed": "noonewouldeverusethis"
-  },
-  "BLIP.fm": {
-    "errorType": "status_code",
-    "rank": 153907,
-    "url": "https://blip.fm/{}",
-    "urlMain": "https://blip.fm/",
-    "username_claimed": "blue",
-    "username_unclaimed": "noonewouldeverusethis7"
-  },
-  "Badoo": {
-    "errorType": "status_code",
-    "rank": 1700,
-    "url": "https://badoo.com/profile/{}",
-    "urlMain": "https://badoo.com/",
-    "username_claimed": "blue",
-    "username_unclaimed": "noonewouldeverusethis7"
-  },
-  "Bandcamp": {
-    "errorType": "status_code",
-    "rank": 1006,
-    "url": "https://www.bandcamp.com/{}",
-    "urlMain": "https://www.bandcamp.com/",
-    "username_claimed": "blue",
-    "username_unclaimed": "noonewouldeverusethis7"
-  },
-  "Bazar.cz": {
-    "errorType": "response_url",
-    "errorUrl": "https://www.bazar.cz/error404.aspx",
-    "rank": 464381,
-    "url": "https://www.bazar.cz/{}/",
-    "urlMain": "https://www.bazar.cz/",
-    "username_claimed": "pianina",
-    "username_unclaimed": "noonewouldeverusethis"
-  },
-  "Behance": {
-    "errorType": "status_code",
-    "rank": 335,
-    "url": "https://www.behance.net/{}",
-    "urlMain": "https://www.behance.net/",
-    "username_claimed": "blue",
-    "username_unclaimed": "noonewouldeverusethis7"
-  },
-  "BitBucket": {
-    "errorType": "status_code",
-    "rank": 2166,
-    "url": "https://bitbucket.org/{}/",
-    "urlMain": "https://bitbucket.org/",
-    "username_claimed": "white",
-    "username_unclaimed": "noonewouldeverusethis7"
-  },
-  "BitCoinForum": {
-    "errorMsg": "The user whose profile you are trying to view does not exist.",
-    "errorType": "message",
-    "rank": 139942,
-    "url": "https://bitcoinforum.com/profile/{}",
-    "urlMain": "https://bitcoinforum.com",
-    "username_claimed": "bitcoinforum.com",
-    "username_unclaimed": "noonewouldeverusethis7"
-  },
-  "Blogger": {
-    "errorType": "status_code",
-    "rank": 348,
-    "regexCheck": "^[a-zA-Z][a-zA-Z0-9_-]*$",
-    "url": "https://{}.blogspot.com",
-    "urlMain": "https://www.blogger.com/",
-    "username_claimed": "blue",
-    "username_unclaimed": "noonewouldeverusethis7"
-  },
-  "BodyBuilding": {
-    "errorType": "response_url",
-    "errorUrl": "https://bodyspace.bodybuilding.com/",
-    "rank": 2104,
-    "url": "https://bodyspace.bodybuilding.com/{}",
-    "urlMain": "https://bodyspace.bodybuilding.com/",
-    "username_claimed": "blue",
-    "username_unclaimed": "noonewouldeverusethis7"
-  },
-  "Bookcrossing": {
-    "errorType": "status_code",
-    "rank": 44743,
-    "url": "https://www.bookcrossing.com/mybookshelf/{}/",
-    "urlMain": "https://www.bookcrossing.com/",
-    "username_claimed": "blue",
-    "username_unclaimed": "noonewouldeverusethis"
-  },
-  "BuyMeACoffee": {
-    "errorType": "status_code",
-    "rank": 23804,
-    "url": "https://buymeacoff.ee/{}",
-    "urlMain": "https://www.buymeacoffee.com/",
-    "urlProbe": "https://www.buymeacoffee.com/{}",
-    "username_claimed": "red",
-    "username_unclaimed": "noonewouldeverusethis7"
-  },
-  "BuzzFeed": {
-    "errorType": "status_code",
-    "rank": 380,
-    "url": "https://buzzfeed.com/{}",
-    "urlMain": "https://buzzfeed.com/",
-    "username_claimed": "blue",
-    "username_unclaimed": "xgtrq"
-  },
-  "CNET": {
-    "errorType": "status_code",
-    "rank": 131,
-    "url": "https://www.cnet.com/profiles/{}/",
-    "urlMain": "https://www.cnet.com/",
-    "username_claimed": "blue",
-    "username_unclaimed": "noonewouldeverusethis"
-  },
-  "Carbonmade": {
-    "errorType": "response_url",
-    "errorUrl": "https://carbonmade.com/fourohfour?domain={}.carbonmade.com",
-    "rank": 20640,
-    "url": "https://{}.carbonmade.com",
-    "urlMain": "https://carbonmade.com/",
-    "username_claimed": "jenny",
-    "username_unclaimed": "noonewouldeverusethis7"
-  },
-  "CashMe": {
-    "errorType": "status_code",
-    "rank": 0,
-    "url": "https://cash.me/${}",
-    "urlMain": "https://cash.me/",
-    "username_claimed": "Jenny",
-    "username_unclaimed": "noonewouldeverusethis7"
-  },
-  "Cent": {
-    "errorMsg": "<title>Cent</title>",
-    "errorType": "message",
-    "rank": 258938,
-    "url": "https://beta.cent.co/@{}",
-    "urlMain": "https://cent.co/",
-    "username_claimed": "blue",
-    "username_unclaimed": "noonewouldeverusethis7"
-  },
-  "Championat": {
-    "errorType": "status_code",
-    "rank": 1223,
-    "url": "https://www.championat.com/user/{}",
-    "urlMain": "https://www.championat.com/",
-    "username_claimed": "blue",
-    "username_unclaimed": "noonewouldeverusethis7"
-  },
-  "Chatujme.cz": {
-    "errorMsg": "Neexistujic\u00ed profil",
-    "errorType": "message",
-    "rank": 1814774,
-    "url": "https://profil.chatujme.cz/{}",
-    "urlMain": "https://chatujme.cz/",
-    "username_claimed": "david",
-    "username_unclaimed": "noonewouldeverusethis"
-  },
-  "Chess": {
-    "errorMsg": "Missing page... somebody made a wrong move.",
-    "errorType": "message",
-    "rank": 643,
-    "url": "https://www.chess.com/ru/member/{}",
-    "urlMain": "https://www.chess.com/ru/",
-    "username_claimed": "blue",
-    "username_unclaimed": "noonewouldeverusethis7"
-  },
-  "Cloob": {
-    "errorType": "status_code",
-    "rank": 8353,
-    "url": "https://www.cloob.com/name/{}",
-    "urlMain": "https://www.cloob.com/",
-    "username_claimed": "blue",
-    "username_unclaimed": "noonewouldeverusethis7"
-  },
-  "CloudflareCommunity": {
-    "errorType": "status_code",
-    "rank": 2106,
-    "url": "https://community.cloudflare.com/u/{}",
-    "urlMain": "https://community.cloudflare.com/",
-    "username_claimed": "blue",
-    "username_unclaimed": "noonewouldeverusethis"
-  },
-  "Clozemaster": {
-    "errorType": "status_code",
-    "rank": 87276,
-    "url": "https://www.clozemaster.com/players/{}",
-    "urlMain": "https://www.clozemaster.com",
-    "username_claimed": "green",
-    "username_unclaimed": "noonewouldeverusethis7"
-  },
-  "Codecademy": {
-    "errorType": "status_code",
-    "rank": 2964,
-    "url": "https://www.codecademy.com/profiles/{}",
-    "urlMain": "https://www.codecademy.com/",
-    "username_claimed": "blue",
-    "username_unclaimed": "noonewouldeverusethis7"
-  },
-  "Codechef": {
-<<<<<<< HEAD
-    "errorUrl": "https://www.codechef.com",
-    "errorType": "response_url",
-    "rank": 11558,
-=======
-    "errorType": "response_url",
-    "errorUrl": "https://www.codechef.com/",
-    "rank": 11813,
->>>>>>> 7a86d0c5
-    "url": "https://www.codechef.com/users/{}",
-    "urlMain": "https://www.codechef.com/",
-    "username_claimed": "blue",
-    "username_unclaimed": "noonewouldeverusethis7"
-  },
-  "Coderwall": {
-    "errorMsg": "404! Our feels when that url is used",
-    "errorType": "message",
-    "rank": 16633,
-    "url": "https://coderwall.com/{}",
-    "urlMain": "https://coderwall.com/",
-    "username_claimed": "jenny",
-    "username_unclaimed": "noonewouldeverusethis7"
-  },
-  "Codewars": {
-    "errorType": "status_code",
-    "rank": 21395,
-    "url": "https://www.codewars.com/users/{}",
-    "urlMain": "https://www.codewars.com",
-    "username_claimed": "example",
-    "username_unclaimed": "noonewouldeverusethis7"
-  },
-  "ColourLovers": {
-    "errorType": "status_code",
-    "rank": 18798,
-    "url": "https://www.colourlovers.com/lover/{}",
-    "urlMain": "https://www.colourlovers.com/",
-    "username_claimed": "blue",
-    "username_unclaimed": "noonewouldeverusethis7"
-  },
-  "Contently": {
-    "errorMsg": "We can't find that page!",
-    "errorType": "message",
-    "rank": 18950,
-    "regexCheck": "^[a-zA-Z][a-zA-Z0-9_-]*$",
-    "url": "https://{}.contently.com/",
-    "urlMain": "https://contently.com/",
-    "username_claimed": "jordanteicher",
-    "username_unclaimed": "noonewouldeverusethis7"
-  },
-  "Coroflot": {
-    "errorType": "status_code",
-    "rank": 24763,
-    "url": "https://www.coroflot.com/{}",
-    "urlMain": "https://coroflot.com/",
-    "username_claimed": "blue",
-    "username_unclaimed": "noonewouldeverusethis7"
-  },
-  "Cracked": {
-    "errorType": "response_url",
-    "errorUrl": "https://www.cracked.com/",
-    "rank": 3835,
-    "url": "https://www.cracked.com/members/{}/",
-    "urlMain": "https://www.cracked.com/",
-    "username_claimed": "blue",
-    "username_unclaimed": "noonewouldeverusethis"
-  },
-  "CreativeMarket": {
-    "errorType": "response_url",
-    "errorUrl": "https://www.creativemarket.com/",
-    "rank": 2124,
-    "url": "https://creativemarket.com/users/{}",
-    "urlMain": "https://creativemarket.com/",
-    "username_claimed": "blue",
-    "username_unclaimed": "noonewouldeverusethis7"
-  },
-  "Crevado": {
-    "errorType": "status_code",
-    "rank": 152706,
-    "url": "https://{}.crevado.com",
-    "urlMain": "https://crevado.com/",
-    "username_claimed": "blue",
-    "username_unclaimed": "noonewouldeverusethis7"
-  },
-  "Crunchyroll": {
-    "errorType": "status_code",
-    "rank": 433,
-    "url": "https://www.crunchyroll.com/user/{}",
-    "urlMain": "https://www.crunchyroll.com/",
-    "username_claimed": "blue",
-    "username_unclaimed": "noonewouldeverusethis7"
-  },
-  "DEV Community": {
-    "errorType": "status_code",
-    "rank": 7871,
-    "regexCheck": "^[a-zA-Z][a-zA-Z0-9_-]*$",
-    "url": "https://dev.to/{}",
-    "urlMain": "https://dev.to/",
-    "username_claimed": "blue",
-    "username_unclaimed": "noonewouldeverusethis7"
-  },
-  "DailyMotion": {
-    "errorType": "status_code",
-    "rank": 188,
-    "url": "https://www.dailymotion.com/{}",
-    "urlMain": "https://www.dailymotion.com/",
-    "username_claimed": "blue",
-    "username_unclaimed": "noonewouldeverusethis7"
-  },
-  "Designspiration": {
-    "errorType": "status_code",
-    "rank": 0,
-    "url": "https://www.designspiration.net/{}/",
-    "urlMain": "https://www.designspiration.net/",
-    "username_claimed": "blue",
-    "username_unclaimed": "noonewouldeverusethis7"
-  },
-  "DeviantART": {
-    "errorType": "status_code",
-    "rank": 398,
-    "regexCheck": "^[a-zA-Z][a-zA-Z0-9_-]*$",
-    "url": "https://{}.deviantart.com",
-    "urlMain": "https://deviantart.com",
-    "username_claimed": "blue",
-    "username_unclaimed": "noonewouldeverusethis7"
-  },
-  "Discogs": {
-    "errorType": "status_code",
-    "rank": 991,
-    "url": "https://www.discogs.com/user/{}",
-    "urlMain": "https://www.discogs.com/",
-    "username_claimed": "blue",
-    "username_unclaimed": "noonewouldeverusethis7"
-  },
-  "Discuss.Elastic.co": {
-    "errorType": "status_code",
-    "rank": 8649,
-    "url": "https://discuss.elastic.co/u/{}",
-    "urlMain": "https://discuss.elastic.co/",
-    "username_claimed": "blue",
-    "username_unclaimed": "noonewouldeverusethis7"
-  },
-  "Disqus": {
-    "errorType": "status_code",
-    "rank": 975,
-    "url": "https://disqus.com/{}",
-    "urlMain": "https://disqus.com/",
-    "username_claimed": "blue",
-    "username_unclaimed": "noonewouldeverusethis7"
-  },
-  "Docker Hub": {
-    "errorType": "status_code",
-    "rank": 4062,
-    "url": "https://hub.docker.com/u/{}/",
-    "urlMain": "https://hub.docker.com/",
-    "urlProbe": "https://hub.docker.com/v2/users/{}/",
-    "username_claimed": "blue",
-    "username_unclaimed": "noonewouldeverusethis7"
-  },
-  "Dribbble": {
-    "errorMsg": "Whoops, that page is gone.",
-    "errorType": "message",
-    "rank": 1294,
-    "regexCheck": "^[a-zA-Z][a-zA-Z0-9_-]*$",
-    "url": "https://dribbble.com/{}",
-    "urlMain": "https://dribbble.com/",
-    "username_claimed": "blue",
-    "username_unclaimed": "noonewouldeverusethis7"
-  },
-  "Duolingo": {
-    "errorMsg": "{\"users\":[]}",
-    "errorType": "message",
-    "rank": 549,
-    "url": "https://www.duolingo.com/profile/{}",
-    "urlMain": "https://duolingo.com/",
-    "urlProbe": "https://www.duolingo.com/2017-06-30/users?username={}",
-    "username_claimed": "blue",
-    "username_unclaimed": "noonewouldeverusethis7"
-  },
-  "Ebay": {
-    "errorMsg": "The User ID you entered was not found",
-    "errorType": "message",
-    "rank": 45,
-    "url": "https://www.ebay.com/usr/{}",
-    "urlMain": "https://www.ebay.com/",
-    "username_claimed": "blue",
-    "username_unclaimed": "noonewouldeverusethis7"
-  },
-  "Ello": {
-    "errorMsg": "We couldn't find the page you're looking for",
-    "errorType": "message",
-    "rank": 43722,
-    "url": "https://ello.co/{}",
-    "urlMain": "https://ello.co/",
-    "username_claimed": "blue",
-    "username_unclaimed": "noonewouldeverusethis7"
-  },
-  "Etsy": {
-    "errorType": "status_code",
-    "rank": 146,
-    "url": "https://www.etsy.com/shop/{}",
-    "urlMain": "https://www.etsy.com/",
-    "username_claimed": "JennyKrafts",
-    "username_unclaimed": "noonewouldeverusethis7"
-  },
-  "EyeEm": {
-    "errorType": "response_url",
-    "errorUrl": "https://www.eyeem.com/",
-    "rank": 41280,
-    "url": "https://www.eyeem.com/u/{}",
-    "urlMain": "https://www.eyeem.com/",
-    "username_claimed": "blue",
-    "username_unclaimed": "noonewouldeverusethis7"
-  },
-  "F3.cool": {
-    "errorType": "status_code",
-    "rank": 44255,
-    "url": "https://f3.cool/{}/",
-    "urlMain": "https://f3.cool/",
-    "username_claimed": "blue",
-    "username_unclaimed": "noonewouldeverusethis7"
-  },
-  "Facebook": {
-    "errorType": "status_code",
-    "rank": 7,
-    "regexCheck": "^[a-zA-Z0-9\\.]{3,49}(?<!\\.com|\\.org|\\.net)$",
-    "url": "https://www.facebook.com/{}",
-    "urlMain": "https://www.facebook.com/",
-    "username_claimed": "blue",
-    "username_unclaimed": "noonewouldeverusethis7"
-  },
-  "Facenama": {
-    "errorType": "response_url",
-    "errorUrl": "https://facenama.com/404.html",
-    "rank": 6356,
-    "url": "https://facenama.com/{}",
-    "urlMain": "https://facenama.com/",
-    "username_claimed": "blue",
-    "username_unclaimed": "noonewouldeverusethis77"
-  },
-  "Fandom": {
-    "errorType": "status_code",
-    "rank": 98,
-    "url": "https://www.fandom.com/u/{}",
-    "urlMain": "https://www.fandom.com/",
-    "username_claimed": "Jungypoo",
-    "username_unclaimed": "noonewouldeverusethis7"
-  },
-  "Filmogs": {
-    "errorType": "status_code",
-    "rank": 1495719,
-    "url": "https://www.filmo.gs/users/{}",
-    "urlMain": "https://www.filmo.gs/",
-    "username_claimed": "cupparober",
-    "username_unclaimed": "noonewouldeverusethis7"
-  },
-  "Fiverr": {
-    "errorType": "response_url",
-    "errorUrl": "https://www.fiverr.com/",
-    "rank": 300,
-    "url": "https://www.fiverr.com/{}",
-    "urlMain": "https://www.fiverr.com/",
-    "username_claimed": "blue",
-    "username_unclaimed": "noonewouldeverusethis"
-  },
-  "Flickr": {
-    "errorType": "status_code",
-    "rank": 829,
-    "url": "https://www.flickr.com/people/{}",
-    "urlMain": "https://www.flickr.com/",
-    "username_claimed": "blue",
-    "username_unclaimed": "noonewouldeverusethis7"
-  },
-  "Flightradar24": {
-    "errorType": "status_code",
-    "rank": 1618,
-    "regexCheck": "^[a-zA-Z0-9_]{3,20}$",
-    "url": "https://my.flightradar24.com/{}",
-    "urlMain": "https://www.flightradar24.com/",
-    "username_claimed": "jebbrooks",
-    "username_unclaimed": "xgtrq"
-  },
-  "Flipboard": {
-    "errorType": "status_code",
-    "rank": 7926,
-    "regexCheck": "^([a-zA-Z0-9_]){1,15}$",
-    "url": "https://flipboard.com/@{}",
-    "urlMain": "https://flipboard.com/",
-    "username_claimed": "blue",
-    "username_unclaimed": "noonewould"
-  },
-  "Football": {
-    "errorMsg": "\u041f\u043e\u043b\u044c\u0437\u043e\u0432\u0430\u0442\u0435\u043b\u044c \u0441 \u0442\u0430\u043a\u0438\u043c \u0438\u043c\u0435\u043d\u0435\u043c \u043d\u0435 \u043d\u0430\u0439\u0434\u0435\u043d",
-    "errorType": "message",
-    "rank": 63611,
-    "url": "https://www.rusfootball.info/user/{}/",
-    "urlMain": "https://www.rusfootball.info/",
-    "username_claimed": "solo87",
-    "username_unclaimed": "noonewouldeverusethis7"
-  },
-  "FortniteTracker": {
-    "errorType": "status_code",
-    "rank": 7116,
-    "url": "https://fortnitetracker.com/profile/all/{}",
-    "urlMain": "https://fortnitetracker.com/challenges",
-    "username_claimed": "blue",
-    "username_unclaimed": "noonewouldeverusethis"
-  },
-  "Freesound": {
-    "errorType": "status_code",
-    "rank": 9016,
-    "url": "https://freesound.org/people/{}/",
-    "urlMain": "https://freesound.org/",
-    "username_claimed": "blue",
-    "username_unclaimed": "noonewouldeverusethis"
-  },
-  "GDProfiles": {
-    "errorType": "status_code",
-    "rank": 2443843,
-    "url": "https://gdprofiles.com/{}",
-    "urlMain": "https://gdprofiles.com/",
-    "username_claimed": "blue",
-    "username_unclaimed": "noonewouldeverusethis"
-  },
-  "GPSies": {
-    "errorMsg": "<title>GPSies",
-    "errorType": "message",
-    "rank": 118891,
-    "url": "https://www.gpsies.com/mapUser.do?username={}",
-    "urlMain": "https://www.gpsies.com/",
-    "username_claimed": "blue",
-    "username_unclaimed": "noonewouldeverusethis"
-  },
-  "Gamespot": {
-    "errorType": "status_code",
-    "rank": 535,
-    "url": "https://www.gamespot.com/profile/{}/",
-    "urlMain": "https://www.gamespot.com/",
-    "username_claimed": "blue",
-    "username_unclaimed": "noonewouldeverusethis"
-  },
-  "Giphy": {
-    "errorType": "status_code",
-    "rank": 394,
-    "url": "https://giphy.com/{}",
-    "urlMain": "https://giphy.com/",
-    "username_claimed": "blue",
-    "username_unclaimed": "noonewouldeverusethis7"
-  },
-  "GitHub": {
-    "errorType": "status_code",
-    "rank": 72,
-    "regexCheck": "^[a-zA-Z0-9](?:[a-zA-Z0-9]|-(?=[a-zA-Z0-9])){0,38}$",
-    "url": "https://www.github.com/{}",
-    "urlMain": "https://www.github.com/",
-    "username_claimed": "blue",
-    "username_unclaimed": "noonewouldeverusethis7"
-  },
-  "GitLab": {
-    "errorMsg": "[]",
-    "errorType": "message",
-    "rank": 3900,
-    "url": "https://gitlab.com/{}",
-    "urlMain": "https://gitlab.com/",
-    "urlProbe": "https://gitlab.com/api/v4/users?username={}",
-    "username_claimed": "blue",
-    "username_unclaimed": "noonewouldeverusethis7"
-  },
-  "Gitee": {
-    "errorType": "status_code",
-    "rank": 7215,
-    "url": "https://gitee.com/{}",
-    "urlMain": "https://gitee.com/",
-    "username_claimed": "wizzer",
-    "username_unclaimed": "noonewouldeverusethis7"
-  },
-  "GoodReads": {
-    "errorType": "status_code",
-    "rank": 303,
-    "url": "https://www.goodreads.com/{}",
-    "urlMain": "https://www.goodreads.com/",
-    "username_claimed": "blue",
-    "username_unclaimed": "noonewouldeverusethis7"
-  },
-  "Gravatar": {
-    "errorType": "status_code",
-    "rank": 7922,
-    "url": "http://en.gravatar.com/{}",
-    "urlMain": "http://en.gravatar.com/",
-    "username_claimed": "blue",
-    "username_unclaimed": "noonewouldeverusethis7"
-  },
-  "Gumroad": {
-    "errorMsg": "Page not found.",
-    "errorType": "message",
-    "rank": 6086,
-    "url": "https://www.gumroad.com/{}",
-    "urlMain": "https://www.gumroad.com/",
-    "username_claimed": "blue",
-    "username_unclaimed": "noonewouldeverusethis7"
-  },
-  "GunsAndAmmo": {
-    "errorType": "status_code",
-    "rank": 172169,
-    "url": "https://forums.gunsandammo.com/profile/{}",
-    "urlMain": "https://gunsandammo.com/",
-    "username_claimed": "adam",
-    "username_unclaimed": "noonewouldeverusethis7"
-  },
-  "GuruShots": {
-    "errorType": "status_code",
-    "rank": 18706,
-    "url": "https://gurushots.com/{}/photos",
-    "urlMain": "https://gurushots.com/",
-    "username_claimed": "blue",
-    "username_unclaimed": "noonewouldeverusethis7"
-  },
-  "HackTheBox": {
-    "errorType": "status_code",
-    "rank": 40152,
-    "url": "https://forum.hackthebox.eu/profile/{}",
-    "urlMain": "https://forum.hackthebox.eu/",
-    "username_claimed": "angar",
-    "username_unclaimed": "noonewouldeverusethis"
-  },
-  "HackerNews": {
-    "errorMsg": "No such user.",
-    "errorType": "message",
-    "rank": 4513,
-    "url": "https://news.ycombinator.com/user?id={}",
-    "urlMain": "https://news.ycombinator.com/",
-    "username_claimed": "blue",
-    "username_unclaimed": "noonewouldeverusethis7"
-  },
-  "HackerOne": {
-    "errorMsg": "Page not found",
-    "errorType": "message",
-    "rank": 20093,
-    "url": "https://hackerone.com/{}",
-    "urlMain": "https://hackerone.com/",
-    "username_claimed": "blue",
-    "username_unclaimed": "noonewouldeverusethis7"
-  },
-  "HackerRank": {
-    "errorMsg": "Something went wrong",
-    "errorType": "message",
-    "rank": 3222,
-    "url": "https://hackerrank.com/{}",
-    "urlMain": "https://hackerrank.com/",
-    "username_claimed": "satznova",
-    "username_unclaimed": "noonewouldeverusethis7"
-  },
-  "House-Mixes.com": {
-    "errorMsg": "Profile Not Found",
-    "errorType": "message",
-    "rank": 2344261,
-    "regexCheck": "^[a-zA-Z0-9]+(-[a-zA-Z0-9]+)*$",
-    "url": "https://www.house-mixes.com/profile/{}",
-    "urlMain": "https://www.house-mixes.com/",
-    "username_claimed": "blue",
-    "username_unclaimed": "noonewouldeverusethis7"
-  },
-  "Houzz": {
-    "errorMsg": "The page you requested was not found.",
-    "errorType": "message",
-    "rank": 1989,
-    "url": "https://houzz.com/user/{}",
-    "urlMain": "https://houzz.com/",
-    "username_claimed": "blue",
-    "username_unclaimed": "noonewouldeverusethis7"
-  },
-  "HubPages": {
-    "errorType": "status_code",
-    "rank": 3121,
-    "url": "https://hubpages.com/@{}",
-    "urlMain": "https://hubpages.com/",
-    "username_claimed": "blue",
-    "username_unclaimed": "noonewouldeverusethis"
-  },
-  "Hubski": {
-    "errorMsg": "No such user",
-    "errorType": "message",
-    "rank": 180289,
-    "url": "https://hubski.com/user/{}",
-    "urlMain": "https://hubski.com/",
-    "username_claimed": "blue",
-    "username_unclaimed": "noonewouldeverusethis7"
-  },
-  "IFTTT": {
-    "errorMsg": "The requested page or file does not exist",
-    "errorType": "message",
-    "rank": 9140,
-    "regexCheck": "^[A-Za-z0-9]{3,35}$",
-    "url": "https://www.ifttt.com/p/{}",
-    "urlMain": "https://www.ifttt.com/",
-    "username_claimed": "blue",
-    "username_unclaimed": "noonewouldeverusethis7"
-  },
-  "ImageShack": {
-    "errorType": "response_url",
-    "errorUrl": "https://imageshack.us/",
-    "rank": 35265,
-    "url": "https://imageshack.us/user/{}",
-    "urlMain": "https://imageshack.us/",
-    "username_claimed": "blue",
-    "username_unclaimed": "noonewouldeverusethis7"
-  },
-  "ImgUp.cz": {
-    "errorType": "status_code",
-    "rank": 859166,
-    "url": "https://imgup.cz/{}",
-    "urlMain": "https://imgup.cz/",
-    "username_claimed": "adam",
-    "username_unclaimed": "noonewouldeverusethis"
-  },
-<<<<<<< HEAD
-  "Insanejournal": {
-    "errorType": "status_code",
-    "rank": 29889,
-    "url": "http://{}.insanejournal.com/profile",
-    "urlMain": "insanejournal.com",
-    "username_claimed": "blue",
-    "username_unclaimed": "dlyr6cd"
-  },
-=======
->>>>>>> 7a86d0c5
-  "Instagram": {
-    "errorMsg": "The link you followed may be broken",
-    "errorType": "message",
-    "rank": 32,
-    "url": "https://www.instagram.com/{}",
-    "urlMain": "https://www.instagram.com/",
-    "username_claimed": "blue",
-    "username_unclaimed": "noonewouldeverusethis7"
-  },
-  "Instructables": {
-    "errorMsg": "404: We're sorry, things break sometimes",
-    "errorType": "message",
-    "rank": 1172,
-    "url": "https://www.instructables.com/member/{}",
-    "urlMain": "https://www.instructables.com/",
-    "username_claimed": "blue",
-    "username_unclaimed": "noonewouldeverusethis7"
-  },
-  "Investing.com": {
-    "errorType": "status_code",
-    "rank": 316,
-    "url": "https://www.investing.com/traders/{}",
-    "urlMain": "https://www.investing.com/",
-    "username_claimed": "jenny",
-    "username_unclaimed": "noonewouldeverusethis7"
-  },
-  "Issuu": {
-    "errorType": "status_code",
-    "rank": 516,
-    "url": "https://issuu.com/{}",
-    "urlMain": "https://issuu.com/",
-    "username_claimed": "jenny",
-    "username_unclaimed": "noonewouldeverusethis7"
-  },
-  "Itch.io": {
-    "errorType": "status_code",
-    "rank": 2154,
-    "url": "https://{}.itch.io/",
-    "urlMain": "https://itch.io/",
-    "username_claimed": "blue",
-    "username_unclaimed": "noonewouldeverusethis7"
-  },
-  "Jimdo": {
-    "errorType": "status_code",
-    "noPeriod": "True",
-    "rank": 33162,
-    "url": "https://{}.jimdosite.com",
-    "urlMain": "https://jimdosite.com/",
-    "username_claimed": "jenny",
-    "username_unclaimed": "noonewouldeverusethis7"
-  },
-  "Kaggle": {
-    "errorType": "status_code",
-    "rank": 3541,
-    "url": "https://www.kaggle.com/{}",
-    "urlMain": "https://www.kaggle.com/",
-    "username_claimed": "dansbecker",
-    "username_unclaimed": "noonewouldeverusethis7"
-  },
-  "KanoWorld": {
-    "errorType": "status_code",
-    "rank": 136722,
-    "url": "https://api.kano.me/progress/user/{}",
-    "urlMain": "https://world.kano.me/",
-    "username_claimed": "blue",
-    "username_unclaimed": "noonewouldeverusethis7"
-  },
-  "Keybase": {
-    "errorType": "status_code",
-    "rank": 43773,
-    "url": "https://keybase.io/{}",
-    "urlMain": "https://keybase.io/",
-    "username_claimed": "blue",
-    "username_unclaimed": "noonewouldeverusethis7"
-  },
-  "Kik": {
-    "errorMsg": "The page you requested was not found",
-    "errorType": "message",
-    "rank": 340426,
-    "url": "https://ws2.kik.com/user/{}",
-    "urlMain": "http://kik.me/",
-    "username_claimed": "blue",
-    "username_unclaimed": "noonewouldeverusethis7"
-  },
-  "Kongregate": {
-    "errorMsg": "Sorry, no account with that name was found.",
-    "errorType": "message",
-    "rank": 2290,
-    "regexCheck": "^[a-zA-Z][a-zA-Z0-9_-]*$",
-    "url": "https://www.kongregate.com/accounts/{}",
-    "urlMain": "https://www.kongregate.com/",
-    "username_claimed": "blue",
-    "username_unclaimed": "noonewouldeverusethis7"
-  },
-  "LOR": {
-    "errorType": "status_code",
-    "rank": 25688,
-    "url": "https://www.linux.org.ru/people/{}/profile",
-    "urlMain": "https://linux.org.ru/",
-    "username_claimed": "red",
-    "username_unclaimed": "noonewouldeverusethis7"
-  },
-  "Launchpad": {
-    "errorType": "status_code",
-    "rank": 9758,
-    "url": "https://launchpad.net/~{}",
-    "urlMain": "https://launchpad.net/",
-    "username_claimed": "blue",
-    "username_unclaimed": "noonewouldeverusethis7"
-  },
-  "LeetCode": {
-    "errorType": "status_code",
-    "rank": 3485,
-    "url": "https://leetcode.com/{}",
-    "urlMain": "https://leetcode.com/",
-    "username_claimed": "blue",
-    "username_unclaimed": "noonewouldeverusethis7"
-  },
-  "Letterboxd": {
-    "errorMsg": "Sorry, we can\u2019t find the page you\u2019ve requested.",
-    "errorType": "message",
-    "rank": 3928,
-    "url": "https://letterboxd.com/{}",
-    "urlMain": "https://letterboxd.com/",
-    "username_claimed": "blue",
-    "username_unclaimed": "noonewouldeverusethis7"
-  },
-  "Lichess": {
-    "errorMsg": "Page not found!",
-    "errorType": "message",
-    "rank": 3325,
-    "url": "https://lichess.org/@/{}",
-    "urlMain": "https://lichess.org",
-    "username_claimed": "blue",
-    "username_unclaimed": "noonewouldeverusethis7"
-  },
-  "LiveJournal": {
-    "errorType": "status_code",
-    "rank": 370,
-    "regexCheck": "^[a-zA-Z][a-zA-Z0-9_-]*$",
-    "url": "https://{}.livejournal.com",
-    "urlMain": "https://www.livejournal.com/",
-    "username_claimed": "blue",
-    "username_unclaimed": "noonewouldeverusethis7"
-  },
-  "LiveLeak": {
-    "errorMsg": "channel not found",
-    "errorType": "message",
-    "rank": 2667,
-    "url": "https://www.liveleak.com/c/{}",
-    "urlMain": "https://www.liveleak.com/",
-    "username_claimed": "blue",
-    "username_unclaimed": "noonewouldeverusethis"
-  },
-  "Lobsters": {
-    "errorType": "status_code",
-    "rank": 200678,
-    "regexCheck": "[A-Za-z0-9][A-Za-z0-9_-]{0,24}",
-    "url": "https://lobste.rs/u/{}",
-    "urlMain": "https://lobste.rs/",
-    "username_claimed": "jcs",
-    "username_unclaimed": "noonewouldeverusethis7"
-  },
-  "Medium": {
-    "errorType": "status_code",
-    "rank": 82,
-    "url": "https://medium.com/@{}",
-    "urlMain": "https://medium.com/",
-    "username_claimed": "blue",
-    "username_unclaimed": "noonewouldeverusethis7"
-  },
-  "MeetMe": {
-    "errorType": "response_url",
-    "errorUrl": "https://www.meetme.com/",
-    "rank": 22301,
-    "url": "https://www.meetme.com/{}",
-    "urlMain": "https://www.meetme.com/",
-    "username_claimed": "blue",
-    "username_unclaimed": "noonewouldeverusethis7"
-  },
-  "Memrise": {
-    "errorType": "response_url",
-    "errorUrl": "https://www.memrise.com/",
-    "rank": 5708,
-    "url": "https://www.memrise.com/user/{}/",
-    "urlMain": "https://www.memrise.com/",
-    "username_claimed": "blue",
-    "username_unclaimed": "noonewouldeverusethis7"
-  },
-  "MixCloud": {
-    "errorType": "status_code",
-    "rank": 2616,
-    "url": "https://www.mixcloud.com/{}/",
-    "urlMain": "https://www.mixcloud.com/",
-    "urlProbe": "https://api.mixcloud.com/{}/",
-    "username_claimed": "jenny",
-    "username_unclaimed": "noonewouldeverusethis7"
-  },
-  "MyAnimeList": {
-    "errorType": "status_code",
-    "rank": 846,
-    "url": "https://myanimelist.net/profile/{}",
-    "urlMain": "https://myanimelist.net/",
-    "username_claimed": "blue",
-    "username_unclaimed": "noonewouldeverusethis7"
-  },
-  "Myspace": {
-    "errorType": "status_code",
-    "rank": 2736,
-    "url": "https://myspace.com/{}",
-    "urlMain": "https://myspace.com/",
-    "username_claimed": "blue",
-    "username_unclaimed": "noonewouldeverusethis7"
-  },
-  "NICommunityForum": {
-    "errorMsg": "The specified member cannot be found",
-    "errorType": "message",
-    "rank": 7329,
-    "url": "https://www.native-instruments.com/forum/members?username={}",
-    "urlMain": "https://www.native-instruments.com/forum/",
-    "username_claimed": "blue",
-    "username_unclaimed": "noonewouldeverusethis"
-  },
-  "nightbot": {
-    "errorType": "status_code",
-    "rank": 12972,
-    "url": "https://nightbot.tv/t/{}/commands",
-    "urlMain": "https://nightbot.tv/",
-    "urlProbe": "https://api.nightbot.tv/1/channels/t/{}",
-    "username_claimed": "green",
-    "username_unclaimed": "noonewouldeverusethis"
-  },
-  "NPM": {
-    "errorType": "status_code",
-    "rank": 5590,
-    "url": "https://www.npmjs.com/~{}",
-    "urlMain": "https://www.npmjs.com/",
-    "username_claimed": "kennethsweezy",
-    "username_unclaimed": "noonewould"
-  },
-  "NPM-Package": {
-    "errorType": "status_code",
-    "rank": 5590,
-    "url": "https://www.npmjs.com/package/{}",
-    "urlMain": "https://www.npmjs.com/",
-    "username_claimed": "blue",
-    "username_unclaimed": "noonewouldeverusethis7"
-  },
-  "NameMC (Minecraft.net skins)": {
-    "errorMsg": "Profiles: 0 results",
-    "errorType": "message",
-    "rank": 11236,
-    "url": "https://namemc.com/profile/{}",
-    "urlMain": "https://namemc.com/",
-    "username_claimed": "blue",
-    "username_unclaimed": "noonewouldeverusethis7"
-  },
-  "NationStates Nation": {
-    "errorMsg": "Was this your nation? It may have ceased to exist due to inactivity, but can rise again!",
-    "errorType": "message",
-    "rank": 46293,
-    "url": "https://nationstates.net/nation={}",
-    "urlMain": "https://nationstates.net",
-    "username_claimed": "the_holy_principality_of_saint_mark",
-    "username_unclaimed": "noonewould"
-  },
-  "NationStates Region": {
-    "errorMsg": "does not exist.",
-    "errorType": "message",
-    "rank": 46293,
-    "url": "https://nationstates.net/region={}",
-    "urlMain": "https://nationstates.net",
-    "username_claimed": "the_west_pacific",
-    "username_unclaimed": "noonewould"
-  },
-  "Newgrounds": {
-    "errorType": "status_code",
-    "rank": 4782,
-    "regexCheck": "^[a-zA-Z][a-zA-Z0-9_-]*$",
-    "url": "https://{}.newgrounds.com",
-    "urlMain": "https://newgrounds.com",
-    "username_claimed": "blue",
-    "username_unclaimed": "noonewouldeverusethis7"
-  },
-  "OK": {
-    "errorType": "status_code",
-    "rank": 51,
-    "regexCheck": "^[a-zA-Z][a-zA-Z0-9_.-]*$",
-    "url": "https://ok.ru/{}",
-    "urlMain": "https://ok.ru/",
-    "username_claimed": "ok",
-    "username_unclaimed": "noonewouldeverusethis7"
-  },
-  "OpenCollective": {
-    "errorMsg": "Open Collective - open your finances to your community",
-    "errorType": "message",
-    "rank": 43364,
-    "url": "https://opencollective.com/{}",
-    "urlMain": "https://opencollective.com/",
-    "username_claimed": "sindresorhus",
-    "username_unclaimed": "noonewouldeverusethis7"
-  },
-  "OpenStreetMap": {
-    "errorType": "status_code",
-    "rank": 7940,
-    "url": "https://www.openstreetmap.org/user/{}",
-    "urlMain": "https://www.openstreetmap.org/",
-    "username_claimed": "blue",
-    "username_unclaimed": "noonewouldeverusethis7"
-  },
-  "Oracle Community": {
-    "errorType": "status_code",
-    "rank": 591,
-    "url": "https://community.oracle.com/people/{}",
-    "urlMain": "https://community.oracle.com",
-    "username_claimed": "blue",
-    "username_unclaimed": "noonewouldeverusethis7"
-  },
-  "Otzovik": {
-    "errorType": "status_code",
-    "rank": 1639,
-    "url": "https://otzovik.com/profile/{}",
-    "urlMain": "https://otzovik.com/",
-    "username_claimed": "blue",
-    "username_unclaimed": "noonewouldeverusethis7"
-  },
-  "OurDJTalk": {
-    "errorMsg": "The specified member cannot be found",
-    "errorType": "message",
-    "rank": 686507,
-    "url": "https://ourdjtalk.com/members?username={}",
-    "urlMain": "https://ourdjtalk.com/",
-    "username_claimed": "steve",
-    "username_unclaimed": "noonewouldeverusethis"
-  },
-  "PCPartPicker": {
-    "errorType": "status_code",
-    "rank": 3376,
-    "url": "https://pcpartpicker.com/user/{}",
-    "urlMain": "https://pcpartpicker.com",
-    "username_claimed": "blue",
-    "username_unclaimed": "noonewouldeverusethis7"
-  },
-  "PSNProfiles.com": {
-    "errorType": "response_url",
-    "errorUrl": "https://psnprofiles.com/?psnId={}",
-    "rank": 14115,
-    "url": "https://psnprofiles.com/{}",
-    "urlMain": "https://psnprofiles.com/",
-    "username_claimed": "blue",
-    "username_unclaimed": "noonewouldeverusethis"
-  },
-  "Packagist": {
-    "errorType": "response_url",
-    "errorUrl": "https://packagist.org/search/?q={}&reason=vendor_not_found",
-    "rank": 28172,
-    "url": "https://packagist.org/packages/{}/",
-    "urlMain": "https://packagist.org/",
-    "username_claimed": "psr",
-    "username_unclaimed": "noonewouldeverusethis7"
-  },
-  "Pastebin": {
-    "errorType": "response_url",
-    "errorUrl": "https://pastebin.com/index",
-    "rank": 1209,
-    "url": "https://pastebin.com/u/{}",
-    "urlMain": "https://pastebin.com/",
-    "username_claimed": "blue",
-    "username_unclaimed": "noonewouldeverusethis7"
-  },
-  "Patreon": {
-    "errorType": "status_code",
-    "rank": 363,
-    "url": "https://www.patreon.com/{}",
-    "urlMain": "https://www.patreon.com/",
-    "username_claimed": "blue",
-    "username_unclaimed": "noonewouldeverusethis7"
-  },
-  "Periscope": {
-    "errorType": "status_code",
-    "rank": 25301,
-    "url": "https://www.periscope.tv/{}/",
-    "urlMain": "https://www.periscope.tv/",
-    "username_claimed": "blue",
-    "username_unclaimed": "noonewouldeverusethis7"
-  },
-  "Photobucket": {
-    "errorType": "status_code",
-    "rank": 3200,
-    "url": "https://photobucket.com/user/{}/library",
-    "urlMain": "https://photobucket.com/",
-    "username_claimed": "blue",
-    "username_unclaimed": "noonewouldeverusethis7"
-  },
-  "Pinkbike": {
-    "errorType": "status_code",
-    "rank": 9634,
-    "url": "https://www.pinkbike.com/u/{}/",
-    "urlMain": "https://www.pinkbike.com/",
-    "username_claimed": "blue",
-    "username_unclaimed": "noonewouldeverusethis7"
-  },
-  "Pinterest": {
-    "errorType": "status_code",
-    "rank": 170,
-    "url": "https://www.pinterest.com/{}/",
-    "urlMain": "https://www.pinterest.com/",
-    "username_claimed": "blue",
-    "username_unclaimed": "noonewouldeverusethis7"
-  },
-  "PlayStore": {
-    "errorType": "status_code",
-    "rank": 1,
-    "url": "https://play.google.com/store/apps/developer?id={}",
-    "urlMain": "https://play.google.com/store",
-    "username_claimed": "Facebook",
-    "username_unclaimed": "noonewouldeverusethis7"
-  },
-  "Pling": {
-    "errorType": "response_url",
-    "errorUrl": "https://www.pling.com/",
-    "rank": 101137,
-    "url": "https://www.pling.com/u/{}/",
-    "urlMain": "https://www.pling.com/",
-    "username_claimed": "blue",
-    "username_unclaimed": "noonewouldeverusethis"
-  },
-  "Plug.DJ": {
-    "errorType": "status_code",
-    "rank": 51660,
-    "url": "https://plug.dj/@/{}",
-    "urlMain": "https://plug.dj/",
-    "username_claimed": "plug-dj-rock",
-    "username_unclaimed": "noonewouldeverusethis7"
-  },
-  "Pokemon Showdown": {
-    "errorType": "status_code",
-    "rank": 4169,
-    "url": "https://pokemonshowdown.com/users/{}",
-    "urlMain": "https://pokemonshowdown.com",
-    "username_claimed": "blue",
-    "username_unclaimed": "noonewouldeverusethis7"
-  },
-  "PokerStrategy": {
-    "errorType": "status_code",
-    "rank": 6883813,
-    "url": "http://www.pokerstrategy.net/user/{}/profile/",
-    "urlMain": "http://www.pokerstrategy.net",
-    "username_claimed": "blue",
-    "username_unclaimed": "noonewouldeverusethis7"
-  },
-  "Polygon": {
-    "errorType": "status_code",
-    "rank": 1179,
-    "url": "https://www.polygon.com/users/{}",
-    "urlMain": "https://www.polygon.com/",
-    "username_claimed": "swiftstickler",
-    "username_unclaimed": "noonewouldeverusethis7"
-  },
-  "ProductHunt": {
-    "errorMsg": "Product Hunt is a curation of the best new products",
-    "errorType": "message",
-    "rank": 10838,
-    "url": "https://www.producthunt.com/@{}",
-    "urlMain": "https://www.producthunt.com/",
-    "username_claimed": "jenny",
-    "username_unclaimed": "noonewouldeverusethis7"
-  },
-  "PromoDJ": {
-    "errorType": "status_code",
-    "rank": 31214,
-    "url": "http://promodj.com/{}",
-    "urlMain": "http://promodj.com/",
-    "username_claimed": "blue",
-    "username_unclaimed": "noonewouldeverusethis"
-  },
-  "Quora": {
-    "errorType": "response_url",
-    "errorUrl": "https://www.quora.com/profile/{}",
-    "rank": 222,
-    "url": "https://www.quora.com/profile/{}",
-    "urlMain": "https://www.quora.com/",
-    "username_claimed": "Matt-Riggsby",
-    "username_unclaimed": "noonewouldeverusethis7"
-  },
-  "Rajce.net": {
-    "errorType": "status_code",
-    "rank": 1703,
-    "url": "https://{}.rajce.idnes.cz/",
-    "urlMain": "https://www.rajce.idnes.cz/",
-    "username_claimed": "blue",
-    "username_unclaimed": "noonewouldeverusethis7"
-  },
-  "Rate Your Music": {
-    "errorType": "status_code",
-    "rank": 5120,
-    "url": "https://rateyourmusic.com/~{}",
-    "urlMain": "https://rateyourmusic.com/",
-    "username_claimed": "blue",
-    "username_unclaimed": "noonewouldeverusethis7"
-  },
-  "Redbubble": {
-    "errorType": "status_code",
-    "rank": 1307,
-    "url": "https://www.redbubble.com/people/{}",
-    "urlMain": "https://www.redbubble.com/",
-    "username_claimed": "blue",
-    "username_unclaimed": "noonewouldeverusethis77777"
-  },
-  "Reddit": {
-    "errorType": "status_code",
-    "rank": 19,
-    "url": "https://www.reddit.com/user/{}",
-    "urlMain": "https://www.reddit.com/",
-    "username_claimed": "blue",
-    "username_unclaimed": "noonewouldeverusethis7"
-  },
-  "Redsun.tf": {
-    "errorMsg": "The specified member cannot be found",
-    "errorType": "message",
-    "rank": 0,
-    "url": "https://forum.redsun.tf/members/?username={}",
-    "urlMain": "https://redsun.tf/",
-    "username_claimed": "dan",
-    "username_unclaimed": "noonewouldeverusethis"
-  },
-  "Repl.it": {
-    "errorMsg": "404",
-    "errorType": "message",
-    "rank": 4798,
-    "url": "https://repl.it/@{}",
-    "urlMain": "https://repl.it/",
-    "username_claimed": "blue",
-    "username_unclaimed": "noonewouldeverusethis7"
-  },
-  "ResearchGate": {
-    "errorType": "response_url",
-    "errorUrl": "https://www.researchgate.net/directory/profiles",
-    "rank": 144,
-    "regexCheck": "\\w+_\\w+",
-    "url": "https://www.researchgate.net/profile/{}",
-    "urlMain": "https://www.researchgate.net/",
-    "username_claimed": "John_Smith",
-    "username_unclaimed": "noonewould_everusethis7"
-  },
-  "ReverbNation": {
-    "errorMsg": "Sorry, we couldn't find that page",
-    "errorType": "message",
-    "rank": 8202,
-    "url": "https://www.reverbnation.com/{}",
-    "urlMain": "https://www.reverbnation.com/",
-    "username_claimed": "blue",
-    "username_unclaimed": "noonewouldeverusethis7"
-  },
-  "Roblox": {
-    "errorMsg": "Page cannot be found or no longer exists",
-    "errorType": "message",
-    "rank": 120,
-    "url": "https://www.roblox.com/user.aspx?username={}",
-    "urlMain": "https://www.roblox.com/",
-    "username_claimed": "bluewolfekiller",
-    "username_unclaimed": "noonewouldeverusethis7"
-  },
-  "RubyGems": {
-    "errorType": "status_code",
-    "rank": 44094,
-    "url": "https://rubygems.org/profiles/{}",
-    "urlMain": "https://rubygems.org/",
-    "username_claimed": "blue",
-    "username_unclaimed": "noonewouldeverusethis7"
-  },
-  "Sbazar.cz": {
-    "errorType": "status_code",
-    "rank": 15615,
-    "url": "https://www.sbazar.cz/{}",
-    "urlMain": "https://www.sbazar.cz/",
-    "username_claimed": "blue",
-    "username_unclaimed": "noonewouldeverusethis"
-  },
-  "Scratch": {
-    "errorType": "status_code",
-    "rank": 540,
-    "url": "https://scratch.mit.edu/users/{}",
-    "urlMain": "https://scratch.mit.edu/",
-    "username_claimed": "griffpatch",
-    "username_unclaimed": "noonewould"
-  },
-  "Scribd": {
-    "errorMsg": "Page not found",
-    "errorType": "message",
-    "rank": 189,
-    "url": "https://www.scribd.com/{}",
-    "urlMain": "https://www.scribd.com/",
-    "username_claimed": "blue",
-    "username_unclaimed": "noonewouldeverusethis7"
-  },
-  "ShitpostBot5000": {
-    "errorType": "status_code",
-    "rank": 412642,
-    "url": "https://www.shitpostbot.com/user/{}",
-    "urlMain": "https://www.shitpostbot.com/",
-    "username_claimed": "blue",
-    "username_unclaimed": "noonewouldeverusethis"
-  },
-  "Signal": {
-    "errorMsg": "Oops! That page doesn\u2019t exist or is private.",
-    "errorType": "message",
-    "rank": 1938906,
-    "url": "https://community.signalusers.org/u/{}",
-    "urlMain": "https://community.signalusers.org",
-    "username_claimed": "jlund",
-    "username_unclaimed": "noonewouldeverusethis7"
-  },
-  "Slack": {
-    "errorType": "status_code",
-    "rank": 490,
-    "regexCheck": "^[a-zA-Z][a-zA-Z0-9_-]*$",
-    "url": "https://{}.slack.com",
-    "urlMain": "https://slack.com",
-    "username_claimed": "blue",
-    "username_unclaimed": "noonewouldeverusethis7"
-  },
-  "SlideShare": {
-    "errorType": "status_code",
-    "rank": 127,
-    "url": "https://slideshare.net/{}",
-    "urlMain": "https://slideshare.net/",
-    "username_claimed": "blue",
-    "username_unclaimed": "noonewouldeverusethis7"
-  },
-  "Smashcast": {
-    "errorType": "status_code",
-    "rank": 158255,
-    "url": "https://www.smashcast.tv/api/media/live/{}",
-    "urlMain": "https://www.smashcast.tv/",
-    "username_claimed": "hello",
-    "username_unclaimed": "noonewouldeverusethis7"
-  },
-  "Smule": {
-    "errorType": "status_code",
-    "rank": 8525,
-    "url": "https://www.smule.com/{}",
-    "urlMain": "https://www.smule.com/",
-    "username_claimed": "blue",
-    "username_unclaimed": "noonewouldeverusethis7"
-  },
-  "SoundCloud": {
-    "errorType": "status_code",
-    "rank": 91,
-    "url": "https://soundcloud.com/{}",
-    "urlMain": "https://soundcloud.com/",
-    "username_claimed": "blue",
-    "username_unclaimed": "noonewouldeverusethis7"
-  },
-  "SourceForge": {
-    "errorType": "status_code",
-    "rank": 412,
-    "url": "https://sourceforge.net/u/{}",
-    "urlMain": "https://sourceforge.net/",
-    "username_claimed": "blue",
-    "username_unclaimed": "noonewouldeverusethis7"
-  },
-  "Speedrun.com": {
-    "errorMsg": "not found.",
-    "errorType": "message",
-    "rank": 9859,
-    "url": "https://speedrun.com/user/{}",
-    "urlMain": "https://speedrun.com/",
-    "username_claimed": "3Tau",
-    "username_unclaimed": "noonewould"
-  },
-  "Splits.io": {
-    "errorType": "status_code",
-    "rank": 1032877,
-    "url": "https://splits.io/users/{}",
-    "urlMain": "https://splits.io",
-    "username_claimed": "cambosteve",
-    "username_unclaimed": "noonewould"
-  },
-  "Sporcle": {
-    "errorType": "status_code",
-    "rank": 3530,
-    "url": "https://www.sporcle.com/user/{}/people",
-    "urlMain": "https://www.sporcle.com/",
-    "username_claimed": "blue",
-    "username_unclaimed": "noonewouldeverusethis7"
-  },
-  "SportsRU": {
-    "errorType": "status_code",
-    "rank": 1985,
-    "url": "https://www.sports.ru/profile/{}/",
-    "urlMain": "https://www.sports.ru/",
-    "username_claimed": "blue",
-    "username_unclaimed": "noonewouldeverusethis7"
-  },
-  "SportsTracker": {
-    "errorMsg": "\"code\":\"404\"",
-    "errorType": "message",
-    "rank": 93950,
-    "url": "https://www.sports-tracker.com/view_profile/{}",
-    "urlMain": "https://www.sports-tracker.com/",
-    "urlProbe": "https://www.sports-tracker.com/apiserver/v1/user/name/{}",
-    "username_claimed": "blue",
-    "username_unclaimed": "noonewouldeveruse"
-  },
-  "Spotify": {
-    "errorType": "status_code",
-    "rank": 73,
-    "url": "https://open.spotify.com/user/{}",
-    "urlMain": "https://open.spotify.com/",
-    "username_claimed": "blue",
-    "username_unclaimed": "noonewouldeverusethis7"
-  },
-  "Star Citizen": {
-    "errorType": "status_code",
-    "rank": 6062,
-    "url": "https://robertsspaceindustries.com/citizens/{}",
-    "urlMain": "https://robertsspaceindustries.com/",
-    "username_claimed": "blue",
-    "username_unclaimed": "noonewouldeverusethis7"
-  },
-  "Steam": {
-    "errorMsg": "The specified profile could not be found",
-    "errorType": "message",
-    "rank": 169,
-    "url": "https://steamcommunity.com/id/{}",
-    "urlMain": "https://steamcommunity.com/",
-    "username_claimed": "blue",
-    "username_unclaimed": "noonewouldeverusethis7"
-  },
-  "SteamGroup": {
-    "errorMsg": "No group could be retrieved for the given URL",
-    "errorType": "message",
-    "rank": 169,
-    "url": "https://steamcommunity.com/groups/{}",
-    "urlMain": "https://steamcommunity.com/",
-    "username_claimed": "blue",
-    "username_unclaimed": "noonewouldeverusethis7"
-  },
-  "SublimeForum": {
-    "errorType": "status_code",
-    "rank": 7588,
-    "url": "https://forum.sublimetext.com/u/{}",
-    "urlMain": "https://forum.sublimetext.com/",
-    "username_claimed": "blue",
-    "username_unclaimed": "noonewouldeverusethis"
-  },
-  "T-MobileSupport": {
-    "errorType": "status_code",
-    "rank": 1312,
-    "url": "https://support.t-mobile.com/people/{}",
-    "urlMain": "https://support.t-mobile.com",
-    "username_claimed": "blue",
-    "username_unclaimed": "noonewouldeverusethis7"
-  },
-  "TamTam": {
-    "errorType": "response_url",
-    "errorUrl": "https://tamtam.chat/",
-    "rank": 92134,
-    "url": "https://tamtam.chat/{}",
-    "urlMain": "https://tamtam.chat/",
-    "username_claimed": "blue",
-    "username_unclaimed": "noonewouldeverusethis7"
-  },
-  "Taringa": {
-    "errorType": "status_code",
-    "rank": 1020,
-    "url": "https://www.taringa.net/{}",
-    "urlMain": "https://taringa.net/",
-    "username_claimed": "blue",
-    "username_unclaimed": "noonewouldeverusethis7"
-  },
-  "Telegram": {
-<<<<<<< HEAD
-    "errorUrl": "https://telegram.org",
-    "errorType": "response_url",
-    "rank": 385,
-=======
-    "errorMsg": "<meta property=\"twitter:title\" content=\"Telegram: Contact",
-    "errorType": "message",
-    "rank": 353,
->>>>>>> 7a86d0c5
-    "url": "https://t.me/{}",
-    "urlMain": "https://t.me/",
-    "username_claimed": "saman",
-    "username_unclaimed": "i_do_not_believe_this_account_exists_at_all"
-  },
-  "Tellonym.me": {
-    "errorType": "status_code",
-    "rank": 31869,
-    "url": "https://tellonym.me/{}",
-    "urlMain": "https://tellonym.me/",
-    "username_claimed": "blue",
-    "username_unclaimed": "noonewouldeverusethis7"
-  },
-  "TikTok": {
-    "errorMsg": "Couldn&#x27;t find this account",
-    "errorType": "message",
-    "rank": 506,
-    "url": "https://www.tiktok.com/@{}",
-    "urlMain": "https://www.tiktok.com/",
-    "username_claimed": "red",
-    "username_unclaimed": "noonewouldeverusethis7"
-  },
-  "Tinder": {
-    "errorMsg": "Looking for Someone?",
-    "errorType": "message",
-    "rank": 1164,
-    "url": "https://www.gotinder.com/@{}",
-    "urlMain": "https://tinder.com/",
-    "username_claimed": "blue",
-    "username_unclaimed": "noonewouldeverusethis7"
-  },
-  "TrackmaniaLadder": {
-    "errorMsg": "player unknown or invalid",
-    "errorType": "message",
-    "rank": 551717,
-    "url": "http://en.tm-ladder.com/{}_rech.php",
-    "urlMain": "http://en.tm-ladder.com/index.php",
-    "username_claimed": "blue",
-    "username_unclaimed": "noonewouldeverusethis"
-  },
-  "TradingView": {
-    "errorType": "status_code",
-    "rank": 290,
-    "url": "https://www.tradingview.com/u/{}/",
-    "urlMain": "https://www.tradingview.com/",
-    "username_claimed": "blue",
-    "username_unclaimed": "noonewouldeverusethis7"
-  },
-  "Trakt": {
-    "errorType": "status_code",
-    "rank": 5948,
-    "url": "https://www.trakt.tv/users/{}",
-    "urlMain": "https://www.trakt.tv/",
-    "username_claimed": "blue",
-    "username_unclaimed": "noonewouldeverusethis7"
-  },
-  "TrashboxRU": {
-    "errorMsg": "\u041f\u043e\u043b\u044c\u0437\u043e\u0432\u0430\u0442\u0435\u043b\u044c \u043d\u0435 \u043d\u0430\u0439\u0434\u0435\u043d",
-    "errorType": "message",
-    "rank": 17999,
-    "regexCheck": "^[A-Za-z0-9_-]{3,16}$",
-    "url": "https://trashbox.ru/users/{}",
-    "urlMain": "https://trashbox.ru/",
-    "username_claimed": "blue",
-    "username_unclaimed": "never-never-ever"
-  },
-  "Trello": {
-    "errorMsg": "model not found",
-    "errorType": "message",
-    "rank": 195,
-    "url": "https://trello.com/{}",
-    "urlMain": "https://trello.com/",
-    "urlProbe": "https://trello.com/1/Members/{}",
-    "username_claimed": "blue",
-    "username_unclaimed": "noonewouldeverusethis7"
-  },
-  "Trip": {
-    "errorType": "status_code",
-    "rank": 2847,
-    "url": "https://www.trip.skyscanner.com/user/{}",
-    "urlMain": "https://www.trip.skyscanner.com/",
-    "username_claimed": "blue",
-    "username_unclaimed": "noonewouldeverusethis7"
-  },
-  "TripAdvisor": {
-    "errorMsg": "This page is on vacation\u2026",
-    "errorType": "message",
-    "rank": 275,
-    "url": "https://tripadvisor.com/members/{}",
-    "urlMain": "https://tripadvisor.com/",
-    "username_claimed": "blue",
-    "username_unclaimed": "noonewouldeverusethis7"
-  },
-  "Twitch": {
-    "errorType": "status_code",
-    "rank": 31,
-    "url": "https://www.twitch.tv/{}",
-    "urlMain": "https://www.twitch.tv/",
-    "urlProbe": "https://m.twitch.tv/{}",
-    "username_claimed": "jenny",
-    "username_unclaimed": "noonewouldeverusethis7"
-  },
-  "Twitter": {
-<<<<<<< HEAD
-    "errorType": "status_code",
-    "headers": {
-      "User-Agent": ""
-    },
-    "rank": 42,
-    "url": "https://www.twitter.com/{}",
-=======
-    "errorMsg": "page doesn\u2019t exist",
-    "errorType": "message",
-    "rank": 49,
-    "url": "https://www.twitter.com/{}?lang=en",
->>>>>>> 7a86d0c5
-    "urlMain": "https://www.twitter.com/",
-    "username_claimed": "blue",
-    "username_unclaimed": "noonewouldeverusethis7"
-  },
-  "Typeracer": {
-    "errorMsg": "Profile Not Found",
-    "errorType": "message",
-    "rank": 8701,
-    "url": "https://data.typeracer.com/pit/profile?user={}",
-    "urlMain": "https://typeracer.com",
-    "username_claimed": "blue",
-    "username_unclaimed": "noonewouldeverusethis7"
-  },
-  "Ultimate-Guitar": {
-    "errorType": "status_code",
-    "rank": 639,
-    "url": "https://ultimate-guitar.com/u/{}",
-    "urlMain": "https://ultimate-guitar.com/",
-    "username_claimed": "blue",
-    "username_unclaimed": "noonewouldeverusethis7"
-  },
-  "Unsplash": {
-    "errorType": "status_code",
-    "rank": 453,
-    "url": "https://unsplash.com/@{}",
-    "urlMain": "https://unsplash.com/",
-    "username_claimed": "jenny",
-    "username_unclaimed": "noonewouldeverusethis7"
-  },
-  "VK": {
-    "errorType": "response_url",
-    "errorUrl": "https://www.quora.com/profile/{}",
-    "rank": 22,
-    "url": "https://vk.com/{}",
-    "urlMain": "https://vk.com/",
-    "username_claimed": "smith",
-    "username_unclaimed": "noonewouldeverusethis7"
-  },
-  "VSCO": {
-    "errorType": "status_code",
-    "rank": 4261,
-    "url": "https://vsco.co/{}",
-    "urlMain": "https://vsco.co/",
-    "username_claimed": "blue",
-    "username_unclaimed": "noonewouldeverusethis7"
-  },
-  "Velomania": {
-    "errorMsg": "\u041f\u043e\u043b\u044c\u0437\u043e\u0432\u0430\u0442\u0435\u043b\u044c \u043d\u0435 \u0437\u0430\u0440\u0435\u0433\u0438\u0441\u0442\u0440\u0438\u0440\u043e\u0432\u0430\u043d \u0438 \u043d\u0435 \u0438\u043c\u0435\u0435\u0442 \u043f\u0440\u043e\u0444\u0438\u043b\u044f \u0434\u043b\u044f \u043f\u0440\u043e\u0441\u043c\u043e\u0442\u0440\u0430.",
-    "errorType": "message",
-    "rank": 177565,
-    "url": "https://forum.velomania.ru/member.php?username={}",
-    "urlMain": "https://forum.velomania.ru/",
-    "username_claimed": "red",
-    "username_unclaimed": "noonewouldeverusethis7"
-  },
-  "Venmo": {
-    "errorType": "status_code",
-    "rank": 6323,
-    "url": "https://venmo.com/{}",
-    "urlMain": "https://venmo.com/",
-    "username_claimed": "jenny",
-    "username_unclaimed": "noonewouldeverusethis7"
-  },
-  "Viadeo": {
-    "errorType": "status_code",
-    "rank": 11364,
-    "url": "http://fr.viadeo.com/en/profile/{}",
-    "urlMain": "http://fr.viadeo.com/en/",
-    "username_claimed": "franck.patissier",
-    "username_unclaimed": "noonewouldeverusethis"
-  },
-  "Vimeo": {
-    "errorType": "status_code",
-    "rank": 194,
-    "url": "https://vimeo.com/{}",
-    "urlMain": "https://vimeo.com/",
-    "username_claimed": "blue",
-    "username_unclaimed": "noonewouldeverusethis7"
-  },
-  "Virgool": {
-    "errorMsg": "\u06f4\u06f0\u06f4",
-    "errorType": "message",
-    "rank": 2645,
-    "url": "https://virgool.io/@{}",
-    "urlMain": "https://virgool.io/",
-    "username_claimed": "blue",
-    "username_unclaimed": "noonewouldeverusethis7"
-  },
-  "VirusTotal": {
-    "errorMsg": "not found",
-    "errorType": "message",
-    "rank": 4763,
-    "url": "https://www.virustotal.com/ui/users/{}/trusted_users",
-    "urlMain": "https://www.virustotal.com/",
-    "username_claimed": "blue",
-    "username_unclaimed": "noonewouldeverusethis7"
-  },
-  "Wattpad": {
-    "errorMsg": "userError-404",
-    "errorType": "message",
-    "rank": 576,
-    "url": "https://www.wattpad.com/user/{}",
-    "urlMain": "https://www.wattpad.com/",
-    "username_claimed": "Dogstho7951",
-    "username_unclaimed": "noonewouldeverusethis7"
-  },
-  "We Heart It": {
-    "errorMsg": "Oops! You've landed on a moving target!",
-    "errorType": "message",
-    "rank": 2770,
-    "url": "https://weheartit.com/{}",
-    "urlMain": "https://weheartit.com/",
-    "username_claimed": "ventivogue",
-    "username_unclaimed": "noonewouldeverusethis7"
-  },
-  "WebNode": {
-    "errorType": "status_code",
-    "rank": 15920,
-    "url": "https://{}.webnode.cz/",
-    "urlMain": "https://www.webnode.cz/",
-    "username_claimed": "radkabalcarova",
-    "username_unclaimed": "noonewouldeverusethis7"
-  },
-  "Whonix Forum": {
-    "errorType": "status_code",
-    "rank": 395095,
-    "url": "https://forums.whonix.org/u/{}",
-    "urlMain": "https://forums.whonix.org/",
-    "username_claimed": "red",
-    "username_unclaimed": "noonewouldeverusethis7"
-  },
-  "Wikidot": {
-    "errorMsg": "User does not exist.",
-    "errorType": "message",
-    "rank": 3461,
-    "url": "http://www.wikidot.com/user:info/{}",
-    "urlMain": "http://www.wikidot.com/",
-    "username_claimed": "blue",
-    "username_unclaimed": "noonewouldeverusethis7"
-  },
-  "Wikipedia": {
-    "errorMsg": "If a page was recently created here, it may not be visible yet because of a delay in updating the database",
-    "errorType": "message",
-    "rank": 10,
-    "url": "https://www.wikipedia.org/wiki/User:{}",
-    "urlMain": "https://www.wikipedia.org/",
-    "username_claimed": "Hoadlck",
-    "username_unclaimed": "noonewouldeverusethis7"
-  },
-  "Wix": {
-    "errorType": "status_code",
-    "rank": 240,
-    "url": "https://{}.wix.com",
-    "urlMain": "https://wix.com/",
-    "username_claimed": "support",
-    "username_unclaimed": "noonewouldeverusethis7"
-  },
-  "WordPress": {
-    "errorType": "response_url",
-    "errorUrl": "wordpress.com/typo/?subdomain=",
-    "rank": 53,
-    "regexCheck": "^[a-zA-Z][a-zA-Z0-9_-]*$",
-    "url": "https://{}.wordpress.com/",
-    "urlMain": "https://wordpress.com",
-    "username_claimed": "blue",
-    "username_unclaimed": "noonewouldeverusethis7"
-  },
-  "WordPressOrg": {
-    "errorType": "response_url",
-    "errorUrl": "https://wordpress.org",
-    "rank": 744,
-    "url": "https://profiles.wordpress.org/{}/",
-    "urlMain": "https://wordpress.org/",
-    "username_claimed": "blue",
-    "username_unclaimed": "noonewouldeverusethis7"
-  },
-  "YandexCollection": {
-    "errorType": "status_code",
-    "rank": 42,
-    "url": "https://yandex.ru/collections/user/{}/",
-    "urlMain": "https://yandex.ru/collections/",
-    "username_claimed": "blue",
-    "username_unclaimed": "noonewouldeverusethis7"
-  },
-  "YouNow": {
-    "errorMsg": "No users found",
-    "errorType": "message",
-    "rank": 14775,
-    "url": "https://www.younow.com/{}/",
-    "urlMain": "https://www.younow.com/",
-    "urlProbe": "https://api.younow.com/php/api/broadcast/info/user={}/",
-    "username_claimed": "blue",
-    "username_unclaimed": "noonewouldeverusethis7"
-  },
-  "YouPic": {
-    "errorType": "status_code",
-    "rank": 34770,
-    "url": "https://youpic.com/photographer/{}/",
-    "urlMain": "https://youpic.com/",
-    "username_claimed": "blue",
-    "username_unclaimed": "noonewouldeverusethis7"
-  },
-  "YouTube": {
-    "errorMsg": "Not Found",
-    "errorType": "message",
-    "rank": 2,
-    "url": "https://www.youtube.com/{}",
-    "urlMain": "https://www.youtube.com/",
-    "username_claimed": "blue",
-    "username_unclaimed": "noonewouldeverusethis7"
-  },
-  "Zhihu": {
-    "errorType": "response_url",
-    "errorUrl": "https://www.zhihu.com/people/{}",
-    "rank": 152,
-    "url": "https://www.zhihu.com/people/{}",
-    "urlMain": "https://www.zhihu.com/",
-    "username_claimed": "blue",
-    "username_unclaimed": "noonewouldeverusethis7"
-  },
-  "Zomato": {
-    "errorType": "status_code",
-    "headers": {
-      "Accept-Language": "en-US,en;q=0.9"
-    },
-    "rank": 803,
-    "url": "https://www.zomato.com/pl/{}/foodjourney",
-    "urlMain": "https://www.zomato.com/",
-    "username_claimed": "deepigoyal",
-    "username_unclaimed": "noonewouldeverusethis7"
-  },
-  "akniga": {
-    "errorType": "status_code",
-    "rank": 17919,
-    "url": "https://akniga.org/profile/{}",
-    "urlMain": "https://akniga.org/profile/blue/",
-    "username_claimed": "blue",
-    "username_unclaimed": "noonewouldeverusethis"
-  },
-  "allmylinks": {
-    "errorMsg": "Page not found",
-    "errorType": "message",
-    "rank": 55358,
-    "url": "https://allmylinks.com/{}",
-    "urlMain": "https://allmylinks.com/",
-    "username_claimed": "blue",
-    "username_unclaimed": "noonewouldeverusethis7"
-  },
-  "authorSTREAM": {
-    "errorType": "status_code",
-    "rank": 7971,
-    "url": "http://www.authorstream.com/{}/",
-    "urlMain": "http://www.authorstream.com/",
-    "username_claimed": "blue",
-    "username_unclaimed": "noonewouldeverusethis7"
-  },
-  "babyRU": {
-    "errorMsg": "\u0423\u043f\u0441, \u0441\u0442\u0440\u0430\u043d\u0438\u0446\u0430, \u043a\u043e\u0442\u043e\u0440\u0443\u044e \u0432\u044b \u0438\u0441\u043a\u0430\u043b\u0438, \u043d\u0435 \u0441\u0443\u0449\u0435\u0441\u0442\u0432\u0443\u0435\u0442",
-    "errorType": "message",
-    "rank": 6684,
-    "url": "https://www.baby.ru/u/{}/",
-    "urlMain": "https://www.baby.ru/",
-    "username_claimed": "blue",
-    "username_unclaimed": "noonewouldeverusethis"
-  },
-  "babyblogRU": {
-    "errorType": "status_code",
-    "rank": 10027,
-    "url": "https://www.babyblog.ru/user/info/{}",
-    "urlMain": "https://www.babyblog.ru/",
-    "username_claimed": "blue",
-    "username_unclaimed": "noonewouldeverusethis"
-  },
-  "boingboing.net": {
-    "errorType": "status_code",
-    "rank": 5821,
-    "url": "https://bbs.boingboing.net/u/{}",
-    "urlMain": "https://boingboing.net/",
-    "username_claimed": "admin",
-    "username_unclaimed": "noonewouldeverusethis7"
-  },
-  "chaos.social": {
-    "errorType": "status_code",
-    "rank": 2748421,
-    "url": "https://chaos.social/@{}",
-    "urlMain": "https://chaos.social/",
-    "username_claimed": "rixx",
-    "username_unclaimed": "noonewouldeverusethis7"
-  },
-  "couchsurfing": {
-    "errorType": "status_code",
-    "rank": 5129,
-    "url": "https://www.couchsurfing.com/people/{}",
-    "urlMain": "https://www.couchsurfing.com/",
-    "username_claimed": "blue",
-    "username_unclaimed": "noonewouldeverusethis7"
-  },
-  "d3RU": {
-    "errorType": "status_code",
-    "rank": 32756,
-    "url": "https://d3.ru/user/{}/posts",
-    "urlMain": "https://d3.ru/",
-    "username_claimed": "blue",
-    "username_unclaimed": "noonewouldeverusethis7"
-  },
-  "dailykos": {
-    "errorType": "status_code",
-    "rank": 5912,
-    "url": "https://www.dailykos.com/user/{}",
-    "urlMain": "https://www.dailykos.com",
-    "username_claimed": "blue",
-    "username_unclaimed": "noonewouldeverusethis7"
-  },
-  "datingRU": {
-    "errorType": "status_code",
-    "rank": 43602,
-    "url": "http://dating.ru/{}",
-    "urlMain": "http://dating.ru",
-    "username_claimed": "blue",
-    "username_unclaimed": "noonewouldeverusethis7"
-  },
-  "devRant": {
-    "errorType": "response_url",
-    "errorUrl": "https://devrant.com/",
-    "rank": 108034,
-    "url": "https://devrant.com/users/{}",
-    "urlMain": "https://devrant.com/",
-    "username_claimed": "blue",
-    "username_unclaimed": "noonewouldeverusethis7"
-  },
-  "dis.cool": {
-    "errorMsg": "No search results",
-    "errorType": "message",
-    "rank": 343837,
-    "url": "https://dis.cool/users/1/{}",
-    "urlMain": "https://dis.cool/",
-    "username_claimed": "blue",
-    "username_unclaimed": "noonewouldeverusethis7"
-  },
-  "drive2": {
-    "errorType": "status_code",
-    "rank": 1354,
-    "url": "https://www.drive2.ru/users/{}",
-    "urlMain": "https://www.drive2.ru/",
-    "username_claimed": "blue",
-    "username_unclaimed": "noonewouldeverusethis7"
-  },
-  "eGPU": {
-    "errorType": "status_code",
-    "rank": 133538,
-    "url": "https://egpu.io/forums/profile/{}/",
-    "urlMain": "https://egpu.io/",
-    "username_claimed": "blue",
-    "username_unclaimed": "noonewouldeverusethis"
-  },
-  "easyen": {
-    "errorMsg": "\u041f\u043e\u043b\u044c\u0437\u043e\u0432\u0430\u0442\u0435\u043b\u044c \u043d\u0435 \u043d\u0430\u0439\u0434\u0435\u043d",
-    "errorType": "message",
-    "rank": 9637,
-    "url": "https://easyen.ru/index/8-0-{}",
-    "urlMain": "https://easyen.ru/",
-    "username_claimed": "wd",
-    "username_unclaimed": "noonewouldeverusethis7"
-  },
-  "eintracht": {
-    "errorType": "status_code",
-    "rank": 136611,
-    "url": "https://community.eintracht.de/fans/{}",
-    "urlMain": "https://eintracht.de",
-    "username_claimed": "blue",
-    "username_unclaimed": "noonewouldeverusethis7"
-  },
-  "elwoRU": {
-    "errorMsg": "\u041f\u043e\u043b\u044c\u0437\u043e\u0432\u0430\u0442\u0435\u043b\u044c \u043d\u0435 \u043d\u0430\u0439\u0434\u0435\u043d",
-    "errorType": "message",
-    "rank": 254810,
-    "url": "https://elwo.ru/index/8-0-{}",
-    "urlMain": "https://elwo.ru/",
-    "username_claimed": "red",
-    "username_unclaimed": "noonewouldeverusethis7"
-  },
-  "fixya": {
-    "errorType": "status_code",
-    "rank": 4003,
-    "url": "https://www.fixya.com/users/{}",
-    "urlMain": "https://www.fixya.com",
-    "username_claimed": "adam",
-    "username_unclaimed": "noonewouldeverusethis7"
-  },
-  "fl": {
-    "errorType": "status_code",
-    "rank": 54021,
-    "url": "https://www.fl.ru/users/{}",
-    "urlMain": "https://www.fl.ru/",
-    "username_claimed": "blue",
-    "username_unclaimed": "noonewouldeverusethis7"
-  },
-  "forum_guns": {
-    "errorMsg": "action=https://forum.guns.ru/forummisc/blog/search",
-    "errorType": "message",
-    "rank": 15012,
-    "url": "https://forum.guns.ru/forummisc/blog/{}",
-    "urlMain": "https://forum.guns.ru/",
-    "username_claimed": "red",
-    "username_unclaimed": "noonewouldeverusethis7"
-  },
-  "forumhouseRU": {
-    "errorMsg": "\u0423\u043a\u0430\u0437\u0430\u043d\u043d\u044b\u0439 \u043f\u043e\u043b\u044c\u0437\u043e\u0432\u0430\u0442\u0435\u043b\u044c \u043d\u0435 \u043d\u0430\u0439\u0434\u0435\u043d. \u041f\u043e\u0436\u0430\u043b\u0443\u0439\u0441\u0442\u0430, \u0432\u0432\u0435\u0434\u0438\u0442\u0435 \u0434\u0440\u0443\u0433\u043e\u0435 \u0438\u043c\u044f.",
-    "errorType": "message",
-    "rank": 16607,
-    "url": "https://www.forumhouse.ru/members/?username={}",
-    "urlMain": "https://www.forumhouse.ru/",
-    "username_claimed": "red",
-    "username_unclaimed": "noonewouldeverusethis7"
-  },
-  "geocaching": {
-    "errorType": "status_code",
-    "rank": 9995,
-    "url": "https://www.geocaching.com/profile/?u={}",
-    "urlMain": "https://www.geocaching.com/",
-    "username_claimed": "blue",
-    "username_unclaimed": "noonewouldeverusethis7"
-  },
-  "gfycat": {
-    "errorType": "status_code",
-    "rank": 178,
-    "url": "https://gfycat.com/@{}",
-    "urlMain": "https://gfycat.com/",
-    "username_claimed": "Test",
-    "username_unclaimed": "noonewouldeverusethis7"
-  },
-  "gpodder.net": {
-    "errorType": "status_code",
-    "rank": 1185309,
-    "url": "https://gpodder.net/user/{}",
-    "urlMain": "https://gpodder.net/",
-    "username_claimed": "blue",
-    "username_unclaimed": "noonewouldeverusethis7"
-  },
-  "habr": {
-    "errorType": "status_code",
-    "rank": 1473,
-    "url": "https://habr.com/ru/users/{}",
-    "urlMain": "https://habr.com/",
-    "username_claimed": "blue",
-    "username_unclaimed": "noonewouldeverusethis7"
-  },
-  "hackster": {
-    "errorType": "status_code",
-    "rank": 14323,
-    "url": "https://www.hackster.io/{}",
-    "urlMain": "https://www.hackster.io",
-    "username_claimed": "blue",
-    "username_unclaimed": "noonewouldeverusethis7"
-  },
-  "hunting": {
-    "errorMsg": "\u0423\u043a\u0430\u0437\u0430\u043d\u043d\u044b\u0439 \u043f\u043e\u043b\u044c\u0437\u043e\u0432\u0430\u0442\u0435\u043b\u044c \u043d\u0435 \u043d\u0430\u0439\u0434\u0435\u043d. \u041f\u043e\u0436\u0430\u043b\u0443\u0439\u0441\u0442\u0430, \u0432\u0432\u0435\u0434\u0438\u0442\u0435 \u0434\u0440\u0443\u0433\u043e\u0435 \u0438\u043c\u044f.",
-    "errorType": "message",
-    "rank": 96533,
-    "url": "https://www.hunting.ru/forum/members/?username={}",
-    "urlMain": "https://www.hunting.ru/forum/",
-    "username_claimed": "red",
-    "username_unclaimed": "noonewouldeverusethis7"
-  },
-  "iMGSRC.RU": {
-    "errorType": "response_url",
-    "errorUrl": "https://imgsrc.ru/",
-    "rank": 13779,
-    "url": "https://imgsrc.ru/main/user.php?user={}",
-    "urlMain": "https://imgsrc.ru/",
-    "username_claimed": "blue",
-    "username_unclaimed": "noonewouldeverusethis7"
-  },
-  "igromania": {
-    "errorMsg": "\u041f\u043e\u043b\u044c\u0437\u043e\u0432\u0430\u0442\u0435\u043b\u044c \u043d\u0435 \u0437\u0430\u0440\u0435\u0433\u0438\u0441\u0442\u0440\u0438\u0440\u043e\u0432\u0430\u043d \u0438 \u043d\u0435 \u0438\u043c\u0435\u0435\u0442 \u043f\u0440\u043e\u0444\u0438\u043b\u044f \u0434\u043b\u044f \u043f\u0440\u043e\u0441\u043c\u043e\u0442\u0440\u0430.",
-    "errorType": "message",
-    "rank": 13388,
-    "url": "http://forum.igromania.ru/member.php?username={}",
-    "urlMain": "http://forum.igromania.ru/",
-    "username_claimed": "blue",
-    "username_unclaimed": "noonewouldeverusethis7"
-  },
-  "ingvarr.net.ru": {
-    "errorMsg": "\u041f\u043e\u043b\u044c\u0437\u043e\u0432\u0430\u0442\u0435\u043b\u044c \u043d\u0435 \u043d\u0430\u0439\u0434\u0435\u043d",
-    "errorType": "message",
-    "rank": 107721,
-    "url": "http://ingvarr.net.ru/index/8-0-{}",
-    "urlMain": "http://ingvarr.net.ru/",
-    "username_claimed": "red",
-    "username_unclaimed": "noonewouldeverusethis7"
-  },
-  "interpals": {
-    "errorMsg": "The requested user does not exist or is inactive",
-    "errorType": "message",
-    "rank": 6260,
-    "url": "https://www.interpals.net/{}",
-    "urlMain": "https://www.interpals.net/",
-    "username_claimed": "blue",
-    "username_unclaimed": "noneownsthisusername"
-  },
-  "irecommend": {
-    "errorType": "status_code",
-    "rank": 1842,
-    "url": "https://irecommend.ru/users/{}",
-    "urlMain": "https://irecommend.ru/",
-    "username_claimed": "blue",
-    "username_unclaimed": "noonewouldeverusethis7"
-  },
-  "jeuxvideo": {
-    "errorMsg": "Vous \u00eates",
-    "errorType": "message",
-    "rank": 1480,
-    "url": "http://www.jeuxvideo.com/profil/{}?mode=infos",
-    "urlMain": "http://www.jeuxvideo.com",
-    "username_claimed": "adam",
-    "username_unclaimed": "noonewouldeverusethis7"
-  },
-  "kwork": {
-    "errorType": "status_code",
-    "rank": 8763,
-    "url": "https://kwork.ru/user/{}",
-    "urlMain": "https://www.kwork.ru/",
-    "username_claimed": "blue",
-    "username_unclaimed": "noonewouldeverusethis7"
-  },
-  "labpentestit": {
-    "errorType": "response_url",
-    "errorUrl": "https://lab.pentestit.ru/{}",
-    "rank": 810592,
-    "url": "https://lab.pentestit.ru/profile/{}",
-    "urlMain": "https://lab.pentestit.ru/",
-    "username_claimed": "CSV",
-    "username_unclaimed": "noonewouldeverusethis7"
-  },
-  "last.fm": {
-    "errorType": "status_code",
-    "rank": 1545,
-    "url": "https://last.fm/user/{}",
-    "urlMain": "https://last.fm/",
-    "username_claimed": "blue",
-    "username_unclaimed": "noonewouldeverusethis7"
-  },
-  "leasehackr": {
-    "errorType": "status_code",
-    "rank": 51820,
-    "url": "https://forum.leasehackr.com/u/{}/summary/",
-    "urlMain": "https://forum.leasehackr.com/",
-    "username_claimed": "adam",
-    "username_unclaimed": "noonewouldeverusethis"
-  },
-  "livelib": {
-    "errorType": "status_code",
-    "rank": 3806,
-    "url": "https://www.livelib.ru/reader/{}",
-    "urlMain": "https://www.livelib.ru/",
-    "username_claimed": "blue",
-    "username_unclaimed": "noonewouldeverusethis7"
-  },
-  "mastodon.cloud": {
-    "errorType": "status_code",
-    "rank": 62807,
-    "url": "https://mastodon.cloud/@{}",
-    "urlMain": "https://mastodon.cloud/",
-    "username_claimed": "TheAdmin",
-    "username_unclaimed": "noonewouldeverusethis7"
-  },
-  "mastodon.social": {
-    "errorType": "status_code",
-    "rank": 2748421,
-    "url": "https://mastodon.social/@{}",
-    "urlMain": "https://chaos.social/",
-    "username_claimed": "Gargron",
-    "username_unclaimed": "noonewouldeverusethis7"
-  },
-  "mastodon.technology": {
-    "errorType": "status_code",
-    "rank": 1290850,
-    "url": "https://mastodon.technology/@{}",
-    "urlMain": "https://mastodon.xyz/",
-    "username_claimed": "ashfurrow",
-    "username_unclaimed": "noonewouldeverusethis7"
-  },
-  "mastodon.xyz": {
-    "errorType": "status_code",
-    "rank": 1290850,
-    "url": "https://mastodon.xyz/@{}",
-    "urlMain": "https://mastodon.xyz/",
-    "username_claimed": "TheKinrar",
-    "username_unclaimed": "noonewouldeverusethis7"
-  },
-  "metacritic": {
-    "errorMsg": "User not found",
-    "errorType": "message",
-    "rank": 2207,
-    "url": "https://www.metacritic.com/user/{}",
-    "urlMain": "https://www.metacritic.com/",
-    "username_claimed": "blue",
-    "username_unclaimed": "noneownsthisusername"
-  },
-  "mixer.com": {
-    "errorType": "status_code",
-    "rank": 1541,
-    "url": "https://mixer.com/{}",
-    "urlMain": "https://mixer.com/",
-    "urlProbe": "https://mixer.com/api/v1/channels/{}",
-    "username_claimed": "blue",
-    "username_unclaimed": "noonewouldeverusethis7"
-  },
-  "moikrug": {
-    "errorType": "status_code",
-    "rank": 56912,
-    "url": "https://moikrug.ru/{}",
-    "urlMain": "https://moikrug.ru/",
-    "username_claimed": "blue",
-    "username_unclaimed": "noonewouldeverusethis7"
-  },
-  "mstdn.io": {
-    "errorType": "status_code",
-    "rank": 711776,
-    "url": "https://mstdn.io/@{}",
-    "urlMain": "https://mstdn.io/",
-    "username_claimed": "blue",
-    "username_unclaimed": "noonewouldeverusethis7"
-  },
-  "nnRU": {
-    "errorType": "status_code",
-    "rank": 0,
-    "url": "https://{}.www.nn.ru/",
-    "urlMain": "https://https://www.nn.ru/",
-    "username_claimed": "blue",
-    "username_unclaimed": "noonewouldeverusethis7"
-  },
-  "notabug.org": {
-    "errorType": "status_code",
-    "rank": 170348,
-    "url": "https://notabug.org/{}",
-    "urlMain": "https://notabug.org/",
-    "urlProbe": "https://notabug.org/{}/followers",
-    "username_claimed": "red",
-    "username_unclaimed": "noonewouldeverusethis7"
-  },
-  "note": {
-    "errorType": "status_code",
-    "rank": 1218,
-    "url": "https://note.com/{}",
-    "urlMain": "https://note.com/",
-    "username_claimed": "blue",
-    "username_unclaimed": "noonewouldeverusethis7"
-  },
-  "opennet": {
-    "errorMsg": "\u0418\u043c\u044f \u0443\u0447\u0430\u0441\u0442\u043d\u0438\u043a\u0430 \u043d\u0435 \u043d\u0430\u0439\u0434\u0435\u043d\u043e",
-    "errorType": "message",
-    "rank": 42911,
-    "url": "https://www.opennet.ru/~{}",
-    "urlMain": "https://www.opennet.ru/",
-    "username_claimed": "anonismus",
-    "username_unclaimed": "noneownsthisusername"
-  },
-  "opensource": {
-    "errorType": "status_code",
-    "rank": 8790,
-    "url": "https://opensource.com/users/{}",
-    "urlMain": "https://opensource.com/",
-    "username_claimed": "red",
-    "username_unclaimed": "noonewouldeverusethis7"
-  },
-  "osu!": {
-    "errorType": "status_code",
-    "rank": 3985,
-    "url": "https://osu.ppy.sh/users/{}",
-    "urlMain": "https://osu.ppy.sh/",
-    "username_claimed": "blue",
-    "username_unclaimed": "noonewouldeverusethis7"
-  },
-  "pedsovet": {
-    "errorMsg": "\u041f\u043e\u043b\u044c\u0437\u043e\u0432\u0430\u0442\u0435\u043b\u044c \u043d\u0435 \u043d\u0430\u0439\u0434\u0435\u043d",
-    "errorType": "message",
-    "rank": 6004,
-    "url": "http://pedsovet.su/index/8-0-{}",
-    "urlMain": "http://pedsovet.su/",
-    "username_claimed": "blue",
-    "username_unclaimed": "noonewouldeverusethis7"
-  },
-  "phpRU": {
-    "errorMsg": "\u0423\u043a\u0430\u0437\u0430\u043d\u043d\u044b\u0439 \u043f\u043e\u043b\u044c\u0437\u043e\u0432\u0430\u0442\u0435\u043b\u044c \u043d\u0435 \u043d\u0430\u0439\u0434\u0435\u043d. \u041f\u043e\u0436\u0430\u043b\u0443\u0439\u0441\u0442\u0430, \u0432\u0432\u0435\u0434\u0438\u0442\u0435 \u0434\u0440\u0443\u0433\u043e\u0435 \u0438\u043c\u044f.",
-    "errorType": "message",
-    "rank": 151295,
-    "url": "https://php.ru/forum/members/?username={}",
-    "urlMain": "https://php.ru/forum/",
-    "username_claimed": "apple",
-    "username_unclaimed": "noonewouldeverusethis7"
-  },
-  "pikabu": {
-    "errorType": "status_code",
-    "rank": 768,
-    "url": "https://pikabu.ru/@{}",
-    "urlMain": "https://pikabu.ru/",
-    "username_claimed": "blue",
-    "username_unclaimed": "noonewouldeverusethis7"
-  },
-  "pr0gramm": {
-    "errorType": "status_code",
-    "rank": 4286,
-    "url": "https://pr0gramm.com/api/profile/info?name={}",
-    "urlMain": "https://pr0gramm.com/",
-    "username_claimed": "cha0s",
-    "username_unclaimed": "noonewouldeverusethis123123123123123123"
-  },
-  "pvpru": {
-    "errorType": "status_code",
-    "rank": 340176,
-    "url": "https://pvpru.com/board/member.php?username={}&tab=aboutme#aboutme",
-    "urlMain": "https://pvpru.com/",
-    "username_claimed": "blue",
-    "username_unclaimed": "noonewouldeverusethis7"
-  },
-  "radio_echo_msk": {
-    "errorType": "status_code",
-    "rank": 1736,
-    "url": "https://echo.msk.ru/users/{}",
-    "urlMain": "https://echo.msk.ru/",
-    "username_claimed": "blue",
-    "username_unclaimed": "noonewouldeverusethis7"
-  },
-  "radioskot": {
-    "errorMsg": "\u041f\u043e\u043b\u044c\u0437\u043e\u0432\u0430\u0442\u0435\u043b\u044c \u043d\u0435 \u043d\u0430\u0439\u0434\u0435\u043d",
-    "errorType": "message",
-    "rank": 107371,
-    "url": "https://radioskot.ru/index/8-0-{}",
-    "urlMain": "https://radioskot.ru/",
-    "username_claimed": "red",
-    "username_unclaimed": "noonewouldeverusethis7"
-  },
-  "satsisRU": {
-    "errorType": "status_code",
-    "rank": 242388,
-    "url": "https://satsis.info/user/{}",
-    "urlMain": "https://satsis.info/",
-    "username_claimed": "red",
-    "username_unclaimed": "noonewouldeverusethis7"
-  },
-  "segmentfault": {
-    "errorType": "status_code",
-    "rank": 854,
-    "url": "https://segmentfault.com/u/{}",
-    "urlMain": "https://segmentfault.com/",
-    "username_claimed": "bule",
-    "username_unclaimed": "noonewouldeverusethis7"
-  },
-  "social.tchncs.de": {
-    "errorType": "status_code",
-    "rank": 449854,
-    "url": "https://social.tchncs.de/@{}",
-    "urlMain": "https://social.tchncs.de/",
-    "username_claimed": "Milan",
-    "username_unclaimed": "noonewouldeverusethis7"
-  },
-  "sparkpeople": {
-    "errorMsg": "We couldn't find that user",
-    "errorType": "message",
-    "rank": 16278,
-    "url": "https://www.sparkpeople.com/mypage.asp?id={}",
-    "urlMain": "https://www.sparkpeople.com",
-    "username_claimed": "adam",
-    "username_unclaimed": "noonewouldeverusethis7"
-  },
-  "spletnik": {
-    "errorType": "status_code",
-    "rank": 7614,
-    "url": "https://spletnik.ru/user/{}",
-    "urlMain": "https://spletnik.ru/",
-    "username_claimed": "blue",
-    "username_unclaimed": "noonewouldeverusethis7"
-  },
-  "svidbook": {
-    "errorType": "status_code",
-    "rank": 3134232,
-    "url": "https://www.svidbook.ru/user/{}",
-    "urlMain": "https://www.svidbook.ru/",
-    "username_claimed": "green",
-    "username_unclaimed": "noonewouldeverusethis7"
-  },
-  "toster": {
-    "errorType": "status_code",
-    "rank": 32941,
-    "url": "https://www.toster.ru/user/{}/answers",
-    "urlMain": "https://www.toster.ru/",
-    "username_claimed": "adam",
-    "username_unclaimed": "noonewouldeverusethis7"
-  },
-  "travellerspoint": {
-    "errorMsg": "Wooops. Sorry!",
-    "errorType": "message",
-    "rank": 39089,
-    "url": "https://www.travellerspoint.com/users/{}",
-    "urlMain": "https://www.travellerspoint.com",
-    "username_claimed": "blue",
-    "username_unclaimed": "noonewouldeverusethis7"
-  },
-  "uid": {
-    "errorType": "status_code",
-    "rank": 25689,
-    "url": "http://uid.me/{}",
-    "urlMain": "https://uid.me/",
-    "username_claimed": "blue",
-    "username_unclaimed": "noonewouldeverusethis7"
-  },
-  "warriorforum": {
-    "errorType": "status_code",
-    "rank": 3426,
-    "url": "https://www.warriorforum.com/members/{}.html",
-    "urlMain": "https://www.warriorforum.com/",
-    "username_claimed": "blue",
-    "username_unclaimed": "noonewouldeverusethis77777"
-  },
-  "windy": {
-    "errorType": "status_code",
-    "rank": 0,
-    "url": "https://community.windy.com/user/{}",
-    "urlMain": "https://windy.com/",
-    "username_claimed": "blue",
-    "username_unclaimed": "noonewouldeverusethis7"
-  }
-}
+{
+  "2Dimensions": {
+    "errorType": "status_code",
+    "rank": 664639,
+    "url": "https://2Dimensions.com/a/{}",
+    "urlMain": "https://2Dimensions.com/",
+    "username_claimed": "blue",
+    "username_unclaimed": "noonewouldeverusethis7"
+  },
+  "3dnews": {
+    "errorMsg": "\u041f\u043e\u043b\u044c\u0437\u043e\u0432\u0430\u0442\u0435\u043b\u044c \u043d\u0435 \u0437\u0430\u0440\u0435\u0433\u0438\u0441\u0442\u0440\u0438\u0440\u043e\u0432\u0430\u043d \u0438 \u043d\u0435 \u0438\u043c\u0435\u0435\u0442 \u043f\u0440\u043e\u0444\u0438\u043b\u044f \u0434\u043b\u044f \u043f\u0440\u043e\u0441\u043c\u043e\u0442\u0440\u0430.",
+    "errorType": "message",
+    "rank": 8089,
+    "url": "http://forum.3dnews.ru/member.php?username={}",
+    "urlMain": "http://forum.3dnews.ru/",
+    "username_claimed": "red",
+    "username_unclaimed": "noonewouldeverusethis7"
+  },
+  "4pda": {
+    "errorMsg": "\u041a \u0441\u043e\u0436\u0430\u043b\u0435\u043d\u0438\u044e, \u0412\u0430\u0448 \u043f\u043e\u0438\u0441\u043a \u043d\u0435 \u0434\u0430\u043b \u043d\u0438\u043a\u0430\u043a\u0438\u0445 \u0440\u0435\u0437\u0443\u043b\u044c\u0442\u0430\u0442\u043e\u0432.",
+    "errorType": "message",
+    "rank": 2110,
+    "url": "https://4pda.ru/forum/index.php?act=search&source=pst&noform=1&username={}",
+    "urlMain": "https://4pda.ru/",
+    "username_claimed": "green",
+    "username_unclaimed": "noonewouldeverusethis7"
+  },
+  "500px": {
+    "errorMsg": "Oops! This page doesn\u2019t exist.",
+    "errorType": "message",
+    "rank": 2996,
+    "url": "https://500px.com/{}",
+    "urlMain": "https://500px.com/",
+    "username_claimed": "blue",
+    "username_unclaimed": "noonewouldeverusethis7"
+  },
+  "7Cups": {
+    "errorType": "status_code",
+    "rank": 45946,
+    "url": "https://www.7cups.com/@{}",
+    "urlMain": "https://www.7cups.com/",
+    "username_claimed": "blue",
+    "username_unclaimed": "noonewouldeverusethis7"
+  },
+  "9GAG": {
+    "errorType": "status_code",
+    "rank": 393,
+    "url": "https://9gag.com/u/{}",
+    "urlMain": "https://9gag.com/",
+    "username_claimed": "blue",
+    "username_unclaimed": "noonewouldeverusethis7"
+  },
+  "About.me": {
+    "errorType": "status_code",
+    "rank": 12959,
+    "url": "https://about.me/{}",
+    "urlMain": "https://about.me/",
+    "username_claimed": "blue",
+    "username_unclaimed": "noonewouldeverusethis7"
+  },
+  "Academia.edu": {
+    "errorType": "status_code",
+    "rank": 190,
+    "url": "https://independent.academia.edu/{}",
+    "urlMain": "https://www.academia.edu/",
+    "username_claimed": "blue",
+    "username_unclaimed": "noonewouldeverusethis7"
+  },
+  "AdobeForums": {
+    "errorType": "status_code",
+    "rank": 59,
+    "url": "https://forums.adobe.com/people/{}",
+    "urlMain": "https://forums.adobe.com/",
+    "username_claimed": "jack",
+    "username_unclaimed": "noonewouldeverusethis77777"
+  },
+  "Alik.cz": {
+    "errorType": "status_code",
+    "rank": 624805,
+    "url": "https://www.alik.cz/u/{}",
+    "urlMain": "https://www.alik.cz/",
+    "username_claimed": "julian",
+    "username_unclaimed": "noonewouldeverusethis"
+  },
+  "AllTrails": {
+    "errorType": "response_url",
+    "errorUrl": "https://alltrails.com/members",
+    "rank": 9888,
+    "url": "https://www.alltrails.com/members/{}",
+    "urlMain": "https://www.alltrails.com/",
+    "username_claimed": "blue",
+    "username_unclaimed": "noonewouldeverusethis7"
+  },
+  "Anobii": {
+    "errorType": "response_url",
+    "rank": 30432,
+    "url": "https://www.anobii.com/{}/profile",
+    "urlMain": "https://www.anobii.com/",
+    "username_claimed": "blue",
+    "username_unclaimed": "noonewouldeverusethis7"
+  },
+  "Aptoide": {
+    "errorType": "status_code",
+    "rank": 5112,
+    "url": "https://{}.en.aptoide.com/",
+    "urlMain": "https://en.aptoide.com/",
+    "username_claimed": "blue",
+    "username_unclaimed": "noonewouldeverusethis7"
+  },
+  "Archive.org": {
+    "errorMsg": "cannot find account",
+    "errorType": "message",
+    "rank": 204,
+    "url": "https://archive.org/details/@{}",
+    "urlMain": "https://archive.org",
+    "username_claimed": "blue",
+    "username_unclaimed": "noonewould"
+  },
+  "Asciinema": {
+    "errorType": "status_code",
+    "rank": 80538,
+    "url": "https://asciinema.org/~{}",
+    "urlMain": "https://asciinema.org",
+    "username_claimed": "red",
+    "username_unclaimed": "noonewouldeverusethis7"
+  },
+  "Ask Fedora": {
+    "errorType": "status_code",
+    "rank": 28474,
+    "url": "https://ask.fedoraproject.org/u/{}",
+    "urlMain": "https://ask.fedoraproject.org/",
+    "username_claimed": "red",
+    "username_unclaimed": "noonewouldeverusethis7"
+  },
+  "AskFM": {
+    "errorMsg": "Well, apparently not anymore.",
+    "errorType": "message",
+    "rank": 2315,
+    "regexCheck": "^[a-zA-Z0-9_]{3,40}$",
+    "url": "https://ask.fm/{}",
+    "urlMain": "https://ask.fm/",
+    "username_claimed": "blue",
+    "username_unclaimed": "noonewouldeverusethis7"
+  },
+  "Audiojungle": {
+    "errorType": "status_code",
+    "rank": 4792,
+    "url": "https://audiojungle.net/user/{}",
+    "urlMain": "https://audiojungle.net/",
+    "username_claimed": "blue",
+    "username_unclaimed": "noonewouldeverusethis7"
+  },
+  "Avizo": {
+    "errorType": "response_url",
+    "errorUrl": "https://www.avizo.cz/",
+    "rank": 241172,
+    "url": "https://www.avizo.cz/{}/",
+    "urlMain": "https://www.avizo.cz/",
+    "username_claimed": "blue",
+    "username_unclaimed": "noonewouldeverusethis"
+  },
+  "BLIP.fm": {
+    "errorType": "status_code",
+    "rank": 153907,
+    "url": "https://blip.fm/{}",
+    "urlMain": "https://blip.fm/",
+    "username_claimed": "blue",
+    "username_unclaimed": "noonewouldeverusethis7"
+  },
+  "Badoo": {
+    "errorType": "status_code",
+    "rank": 1700,
+    "url": "https://badoo.com/profile/{}",
+    "urlMain": "https://badoo.com/",
+    "username_claimed": "blue",
+    "username_unclaimed": "noonewouldeverusethis7"
+  },
+  "Bandcamp": {
+    "errorType": "status_code",
+    "rank": 1006,
+    "url": "https://www.bandcamp.com/{}",
+    "urlMain": "https://www.bandcamp.com/",
+    "username_claimed": "blue",
+    "username_unclaimed": "noonewouldeverusethis7"
+  },
+  "Bazar.cz": {
+    "errorType": "response_url",
+    "errorUrl": "https://www.bazar.cz/error404.aspx",
+    "rank": 464381,
+    "url": "https://www.bazar.cz/{}/",
+    "urlMain": "https://www.bazar.cz/",
+    "username_claimed": "pianina",
+    "username_unclaimed": "noonewouldeverusethis"
+  },
+  "Behance": {
+    "errorType": "status_code",
+    "rank": 335,
+    "url": "https://www.behance.net/{}",
+    "urlMain": "https://www.behance.net/",
+    "username_claimed": "blue",
+    "username_unclaimed": "noonewouldeverusethis7"
+  },
+  "BitBucket": {
+    "errorType": "status_code",
+    "rank": 2166,
+    "url": "https://bitbucket.org/{}/",
+    "urlMain": "https://bitbucket.org/",
+    "username_claimed": "white",
+    "username_unclaimed": "noonewouldeverusethis7"
+  },
+  "BitCoinForum": {
+    "errorMsg": "The user whose profile you are trying to view does not exist.",
+    "errorType": "message",
+    "rank": 139942,
+    "url": "https://bitcoinforum.com/profile/{}",
+    "urlMain": "https://bitcoinforum.com",
+    "username_claimed": "bitcoinforum.com",
+    "username_unclaimed": "noonewouldeverusethis7"
+  },
+  "Blogger": {
+    "errorType": "status_code",
+    "rank": 348,
+    "regexCheck": "^[a-zA-Z][a-zA-Z0-9_-]*$",
+    "url": "https://{}.blogspot.com",
+    "urlMain": "https://www.blogger.com/",
+    "username_claimed": "blue",
+    "username_unclaimed": "noonewouldeverusethis7"
+  },
+  "BodyBuilding": {
+    "errorType": "response_url",
+    "errorUrl": "https://bodyspace.bodybuilding.com/",
+    "rank": 2104,
+    "url": "https://bodyspace.bodybuilding.com/{}",
+    "urlMain": "https://bodyspace.bodybuilding.com/",
+    "username_claimed": "blue",
+    "username_unclaimed": "noonewouldeverusethis7"
+  },
+  "Bookcrossing": {
+    "errorType": "status_code",
+    "rank": 44743,
+    "url": "https://www.bookcrossing.com/mybookshelf/{}/",
+    "urlMain": "https://www.bookcrossing.com/",
+    "username_claimed": "blue",
+    "username_unclaimed": "noonewouldeverusethis"
+  },
+  "BuyMeACoffee": {
+    "errorType": "status_code",
+    "rank": 23804,
+    "url": "https://buymeacoff.ee/{}",
+    "urlMain": "https://www.buymeacoffee.com/",
+    "urlProbe": "https://www.buymeacoffee.com/{}",
+    "username_claimed": "red",
+    "username_unclaimed": "noonewouldeverusethis7"
+  },
+  "BuzzFeed": {
+    "errorType": "status_code",
+    "rank": 380,
+    "url": "https://buzzfeed.com/{}",
+    "urlMain": "https://buzzfeed.com/",
+    "username_claimed": "blue",
+    "username_unclaimed": "xgtrq"
+  },
+  "CNET": {
+    "errorType": "status_code",
+    "rank": 131,
+    "url": "https://www.cnet.com/profiles/{}/",
+    "urlMain": "https://www.cnet.com/",
+    "username_claimed": "blue",
+    "username_unclaimed": "noonewouldeverusethis"
+  },
+  "Carbonmade": {
+    "errorType": "response_url",
+    "errorUrl": "https://carbonmade.com/fourohfour?domain={}.carbonmade.com",
+    "rank": 20640,
+    "url": "https://{}.carbonmade.com",
+    "urlMain": "https://carbonmade.com/",
+    "username_claimed": "jenny",
+    "username_unclaimed": "noonewouldeverusethis7"
+  },
+  "CashMe": {
+    "errorType": "status_code",
+    "rank": 0,
+    "url": "https://cash.me/${}",
+    "urlMain": "https://cash.me/",
+    "username_claimed": "Jenny",
+    "username_unclaimed": "noonewouldeverusethis7"
+  },
+  "Cent": {
+    "errorMsg": "<title>Cent</title>",
+    "errorType": "message",
+    "rank": 258938,
+    "url": "https://beta.cent.co/@{}",
+    "urlMain": "https://cent.co/",
+    "username_claimed": "blue",
+    "username_unclaimed": "noonewouldeverusethis7"
+  },
+  "Championat": {
+    "errorType": "status_code",
+    "rank": 1223,
+    "url": "https://www.championat.com/user/{}",
+    "urlMain": "https://www.championat.com/",
+    "username_claimed": "blue",
+    "username_unclaimed": "noonewouldeverusethis7"
+  },
+  "Chatujme.cz": {
+    "errorMsg": "Neexistujic\u00ed profil",
+    "errorType": "message",
+    "rank": 1814774,
+    "url": "https://profil.chatujme.cz/{}",
+    "urlMain": "https://chatujme.cz/",
+    "username_claimed": "david",
+    "username_unclaimed": "noonewouldeverusethis"
+  },
+  "Chess": {
+    "errorMsg": "Missing page... somebody made a wrong move.",
+    "errorType": "message",
+    "rank": 643,
+    "url": "https://www.chess.com/ru/member/{}",
+    "urlMain": "https://www.chess.com/ru/",
+    "username_claimed": "blue",
+    "username_unclaimed": "noonewouldeverusethis7"
+  },
+  "Cloob": {
+    "errorType": "status_code",
+    "rank": 8353,
+    "url": "https://www.cloob.com/name/{}",
+    "urlMain": "https://www.cloob.com/",
+    "username_claimed": "blue",
+    "username_unclaimed": "noonewouldeverusethis7"
+  },
+  "CloudflareCommunity": {
+    "errorType": "status_code",
+    "rank": 2106,
+    "url": "https://community.cloudflare.com/u/{}",
+    "urlMain": "https://community.cloudflare.com/",
+    "username_claimed": "blue",
+    "username_unclaimed": "noonewouldeverusethis"
+  },
+  "Clozemaster": {
+    "errorType": "status_code",
+    "rank": 87276,
+    "url": "https://www.clozemaster.com/players/{}",
+    "urlMain": "https://www.clozemaster.com",
+    "username_claimed": "green",
+    "username_unclaimed": "noonewouldeverusethis7"
+  },
+  "Codecademy": {
+    "errorType": "status_code",
+    "rank": 2964,
+    "url": "https://www.codecademy.com/profiles/{}",
+    "urlMain": "https://www.codecademy.com/",
+    "username_claimed": "blue",
+    "username_unclaimed": "noonewouldeverusethis7"
+  },
+  "Codechef": {
+    "errorType": "response_url",
+    "errorUrl": "https://www.codechef.com/",
+    "rank": 11813,
+    "url": "https://www.codechef.com/users/{}",
+    "urlMain": "https://www.codechef.com/",
+    "username_claimed": "blue",
+    "username_unclaimed": "noonewouldeverusethis7"
+  },
+  "Coderwall": {
+    "errorMsg": "404! Our feels when that url is used",
+    "errorType": "message",
+    "rank": 16633,
+    "url": "https://coderwall.com/{}",
+    "urlMain": "https://coderwall.com/",
+    "username_claimed": "jenny",
+    "username_unclaimed": "noonewouldeverusethis7"
+  },
+  "Codewars": {
+    "errorType": "status_code",
+    "rank": 21395,
+    "url": "https://www.codewars.com/users/{}",
+    "urlMain": "https://www.codewars.com",
+    "username_claimed": "example",
+    "username_unclaimed": "noonewouldeverusethis7"
+  },
+  "ColourLovers": {
+    "errorType": "status_code",
+    "rank": 18798,
+    "url": "https://www.colourlovers.com/lover/{}",
+    "urlMain": "https://www.colourlovers.com/",
+    "username_claimed": "blue",
+    "username_unclaimed": "noonewouldeverusethis7"
+  },
+  "Contently": {
+    "errorMsg": "We can't find that page!",
+    "errorType": "message",
+    "rank": 18950,
+    "regexCheck": "^[a-zA-Z][a-zA-Z0-9_-]*$",
+    "url": "https://{}.contently.com/",
+    "urlMain": "https://contently.com/",
+    "username_claimed": "jordanteicher",
+    "username_unclaimed": "noonewouldeverusethis7"
+  },
+  "Coroflot": {
+    "errorType": "status_code",
+    "rank": 24763,
+    "url": "https://www.coroflot.com/{}",
+    "urlMain": "https://coroflot.com/",
+    "username_claimed": "blue",
+    "username_unclaimed": "noonewouldeverusethis7"
+  },
+  "Cracked": {
+    "errorType": "response_url",
+    "errorUrl": "https://www.cracked.com/",
+    "rank": 3835,
+    "url": "https://www.cracked.com/members/{}/",
+    "urlMain": "https://www.cracked.com/",
+    "username_claimed": "blue",
+    "username_unclaimed": "noonewouldeverusethis"
+  },
+  "CreativeMarket": {
+    "errorType": "response_url",
+    "errorUrl": "https://www.creativemarket.com/",
+    "rank": 2124,
+    "url": "https://creativemarket.com/users/{}",
+    "urlMain": "https://creativemarket.com/",
+    "username_claimed": "blue",
+    "username_unclaimed": "noonewouldeverusethis7"
+  },
+  "Crevado": {
+    "errorType": "status_code",
+    "rank": 152706,
+    "url": "https://{}.crevado.com",
+    "urlMain": "https://crevado.com/",
+    "username_claimed": "blue",
+    "username_unclaimed": "noonewouldeverusethis7"
+  },
+  "Crunchyroll": {
+    "errorType": "status_code",
+    "rank": 433,
+    "url": "https://www.crunchyroll.com/user/{}",
+    "urlMain": "https://www.crunchyroll.com/",
+    "username_claimed": "blue",
+    "username_unclaimed": "noonewouldeverusethis7"
+  },
+  "DEV Community": {
+    "errorType": "status_code",
+    "rank": 7871,
+    "regexCheck": "^[a-zA-Z][a-zA-Z0-9_-]*$",
+    "url": "https://dev.to/{}",
+    "urlMain": "https://dev.to/",
+    "username_claimed": "blue",
+    "username_unclaimed": "noonewouldeverusethis7"
+  },
+  "DailyMotion": {
+    "errorType": "status_code",
+    "rank": 188,
+    "url": "https://www.dailymotion.com/{}",
+    "urlMain": "https://www.dailymotion.com/",
+    "username_claimed": "blue",
+    "username_unclaimed": "noonewouldeverusethis7"
+  },
+  "Designspiration": {
+    "errorType": "status_code",
+    "rank": 0,
+    "url": "https://www.designspiration.net/{}/",
+    "urlMain": "https://www.designspiration.net/",
+    "username_claimed": "blue",
+    "username_unclaimed": "noonewouldeverusethis7"
+  },
+  "DeviantART": {
+    "errorType": "status_code",
+    "rank": 398,
+    "regexCheck": "^[a-zA-Z][a-zA-Z0-9_-]*$",
+    "url": "https://{}.deviantart.com",
+    "urlMain": "https://deviantart.com",
+    "username_claimed": "blue",
+    "username_unclaimed": "noonewouldeverusethis7"
+  },
+  "Discogs": {
+    "errorType": "status_code",
+    "rank": 991,
+    "url": "https://www.discogs.com/user/{}",
+    "urlMain": "https://www.discogs.com/",
+    "username_claimed": "blue",
+    "username_unclaimed": "noonewouldeverusethis7"
+  },
+  "Discuss.Elastic.co": {
+    "errorType": "status_code",
+    "rank": 8649,
+    "url": "https://discuss.elastic.co/u/{}",
+    "urlMain": "https://discuss.elastic.co/",
+    "username_claimed": "blue",
+    "username_unclaimed": "noonewouldeverusethis7"
+  },
+  "Disqus": {
+    "errorType": "status_code",
+    "rank": 975,
+    "url": "https://disqus.com/{}",
+    "urlMain": "https://disqus.com/",
+    "username_claimed": "blue",
+    "username_unclaimed": "noonewouldeverusethis7"
+  },
+  "Docker Hub": {
+    "errorType": "status_code",
+    "rank": 4062,
+    "url": "https://hub.docker.com/u/{}/",
+    "urlMain": "https://hub.docker.com/",
+    "urlProbe": "https://hub.docker.com/v2/users/{}/",
+    "username_claimed": "blue",
+    "username_unclaimed": "noonewouldeverusethis7"
+  },
+  "Dribbble": {
+    "errorMsg": "Whoops, that page is gone.",
+    "errorType": "message",
+    "rank": 1294,
+    "regexCheck": "^[a-zA-Z][a-zA-Z0-9_-]*$",
+    "url": "https://dribbble.com/{}",
+    "urlMain": "https://dribbble.com/",
+    "username_claimed": "blue",
+    "username_unclaimed": "noonewouldeverusethis7"
+  },
+  "Duolingo": {
+    "errorMsg": "{\"users\":[]}",
+    "errorType": "message",
+    "rank": 549,
+    "url": "https://www.duolingo.com/profile/{}",
+    "urlMain": "https://duolingo.com/",
+    "urlProbe": "https://www.duolingo.com/2017-06-30/users?username={}",
+    "username_claimed": "blue",
+    "username_unclaimed": "noonewouldeverusethis7"
+  },
+  "Ebay": {
+    "errorMsg": "The User ID you entered was not found",
+    "errorType": "message",
+    "rank": 45,
+    "url": "https://www.ebay.com/usr/{}",
+    "urlMain": "https://www.ebay.com/",
+    "username_claimed": "blue",
+    "username_unclaimed": "noonewouldeverusethis7"
+  },
+  "Ello": {
+    "errorMsg": "We couldn't find the page you're looking for",
+    "errorType": "message",
+    "rank": 43722,
+    "url": "https://ello.co/{}",
+    "urlMain": "https://ello.co/",
+    "username_claimed": "blue",
+    "username_unclaimed": "noonewouldeverusethis7"
+  },
+  "Etsy": {
+    "errorType": "status_code",
+    "rank": 146,
+    "url": "https://www.etsy.com/shop/{}",
+    "urlMain": "https://www.etsy.com/",
+    "username_claimed": "JennyKrafts",
+    "username_unclaimed": "noonewouldeverusethis7"
+  },
+  "EyeEm": {
+    "errorType": "response_url",
+    "errorUrl": "https://www.eyeem.com/",
+    "rank": 41280,
+    "url": "https://www.eyeem.com/u/{}",
+    "urlMain": "https://www.eyeem.com/",
+    "username_claimed": "blue",
+    "username_unclaimed": "noonewouldeverusethis7"
+  },
+  "F3.cool": {
+    "errorType": "status_code",
+    "rank": 44255,
+    "url": "https://f3.cool/{}/",
+    "urlMain": "https://f3.cool/",
+    "username_claimed": "blue",
+    "username_unclaimed": "noonewouldeverusethis7"
+  },
+  "Facebook": {
+    "errorType": "status_code",
+    "rank": 7,
+    "regexCheck": "^[a-zA-Z0-9\\.]{3,49}(?<!\\.com|\\.org|\\.net)$",
+    "url": "https://www.facebook.com/{}",
+    "urlMain": "https://www.facebook.com/",
+    "username_claimed": "blue",
+    "username_unclaimed": "noonewouldeverusethis7"
+  },
+  "Facenama": {
+    "errorType": "response_url",
+    "errorUrl": "https://facenama.com/404.html",
+    "rank": 6356,
+    "url": "https://facenama.com/{}",
+    "urlMain": "https://facenama.com/",
+    "username_claimed": "blue",
+    "username_unclaimed": "noonewouldeverusethis77"
+  },
+  "Fandom": {
+    "errorType": "status_code",
+    "rank": 98,
+    "url": "https://www.fandom.com/u/{}",
+    "urlMain": "https://www.fandom.com/",
+    "username_claimed": "Jungypoo",
+    "username_unclaimed": "noonewouldeverusethis7"
+  },
+  "Filmogs": {
+    "errorType": "status_code",
+    "rank": 1495719,
+    "url": "https://www.filmo.gs/users/{}",
+    "urlMain": "https://www.filmo.gs/",
+    "username_claimed": "cupparober",
+    "username_unclaimed": "noonewouldeverusethis7"
+  },
+  "Fiverr": {
+    "errorType": "response_url",
+    "errorUrl": "https://www.fiverr.com/",
+    "rank": 300,
+    "url": "https://www.fiverr.com/{}",
+    "urlMain": "https://www.fiverr.com/",
+    "username_claimed": "blue",
+    "username_unclaimed": "noonewouldeverusethis"
+  },
+  "Flickr": {
+    "errorType": "status_code",
+    "rank": 829,
+    "url": "https://www.flickr.com/people/{}",
+    "urlMain": "https://www.flickr.com/",
+    "username_claimed": "blue",
+    "username_unclaimed": "noonewouldeverusethis7"
+  },
+  "Flightradar24": {
+    "errorType": "status_code",
+    "rank": 1618,
+    "regexCheck": "^[a-zA-Z0-9_]{3,20}$",
+    "url": "https://my.flightradar24.com/{}",
+    "urlMain": "https://www.flightradar24.com/",
+    "username_claimed": "jebbrooks",
+    "username_unclaimed": "xgtrq"
+  },
+  "Flipboard": {
+    "errorType": "status_code",
+    "rank": 7926,
+    "regexCheck": "^([a-zA-Z0-9_]){1,15}$",
+    "url": "https://flipboard.com/@{}",
+    "urlMain": "https://flipboard.com/",
+    "username_claimed": "blue",
+    "username_unclaimed": "noonewould"
+  },
+  "Football": {
+    "errorMsg": "\u041f\u043e\u043b\u044c\u0437\u043e\u0432\u0430\u0442\u0435\u043b\u044c \u0441 \u0442\u0430\u043a\u0438\u043c \u0438\u043c\u0435\u043d\u0435\u043c \u043d\u0435 \u043d\u0430\u0439\u0434\u0435\u043d",
+    "errorType": "message",
+    "rank": 63611,
+    "url": "https://www.rusfootball.info/user/{}/",
+    "urlMain": "https://www.rusfootball.info/",
+    "username_claimed": "solo87",
+    "username_unclaimed": "noonewouldeverusethis7"
+  },
+  "FortniteTracker": {
+    "errorType": "status_code",
+    "rank": 7116,
+    "url": "https://fortnitetracker.com/profile/all/{}",
+    "urlMain": "https://fortnitetracker.com/challenges",
+    "username_claimed": "blue",
+    "username_unclaimed": "noonewouldeverusethis"
+  },
+  "Freesound": {
+    "errorType": "status_code",
+    "rank": 9016,
+    "url": "https://freesound.org/people/{}/",
+    "urlMain": "https://freesound.org/",
+    "username_claimed": "blue",
+    "username_unclaimed": "noonewouldeverusethis"
+  },
+  "GDProfiles": {
+    "errorType": "status_code",
+    "rank": 2443843,
+    "url": "https://gdprofiles.com/{}",
+    "urlMain": "https://gdprofiles.com/",
+    "username_claimed": "blue",
+    "username_unclaimed": "noonewouldeverusethis"
+  },
+  "GPSies": {
+    "errorMsg": "<title>GPSies",
+    "errorType": "message",
+    "rank": 118891,
+    "url": "https://www.gpsies.com/mapUser.do?username={}",
+    "urlMain": "https://www.gpsies.com/",
+    "username_claimed": "blue",
+    "username_unclaimed": "noonewouldeverusethis"
+  },
+  "Gamespot": {
+    "errorType": "status_code",
+    "rank": 535,
+    "url": "https://www.gamespot.com/profile/{}/",
+    "urlMain": "https://www.gamespot.com/",
+    "username_claimed": "blue",
+    "username_unclaimed": "noonewouldeverusethis"
+  },
+  "Giphy": {
+    "errorType": "status_code",
+    "rank": 394,
+    "url": "https://giphy.com/{}",
+    "urlMain": "https://giphy.com/",
+    "username_claimed": "blue",
+    "username_unclaimed": "noonewouldeverusethis7"
+  },
+  "GitHub": {
+    "errorType": "status_code",
+    "rank": 72,
+    "regexCheck": "^[a-zA-Z0-9](?:[a-zA-Z0-9]|-(?=[a-zA-Z0-9])){0,38}$",
+    "url": "https://www.github.com/{}",
+    "urlMain": "https://www.github.com/",
+    "username_claimed": "blue",
+    "username_unclaimed": "noonewouldeverusethis7"
+  },
+  "GitLab": {
+    "errorMsg": "[]",
+    "errorType": "message",
+    "rank": 3900,
+    "url": "https://gitlab.com/{}",
+    "urlMain": "https://gitlab.com/",
+    "urlProbe": "https://gitlab.com/api/v4/users?username={}",
+    "username_claimed": "blue",
+    "username_unclaimed": "noonewouldeverusethis7"
+  },
+  "Gitee": {
+    "errorType": "status_code",
+    "rank": 7215,
+    "url": "https://gitee.com/{}",
+    "urlMain": "https://gitee.com/",
+    "username_claimed": "wizzer",
+    "username_unclaimed": "noonewouldeverusethis7"
+  },
+  "GoodReads": {
+    "errorType": "status_code",
+    "rank": 303,
+    "url": "https://www.goodreads.com/{}",
+    "urlMain": "https://www.goodreads.com/",
+    "username_claimed": "blue",
+    "username_unclaimed": "noonewouldeverusethis7"
+  },
+  "Gravatar": {
+    "errorType": "status_code",
+    "rank": 7922,
+    "url": "http://en.gravatar.com/{}",
+    "urlMain": "http://en.gravatar.com/",
+    "username_claimed": "blue",
+    "username_unclaimed": "noonewouldeverusethis7"
+  },
+  "Gumroad": {
+    "errorMsg": "Page not found.",
+    "errorType": "message",
+    "rank": 6086,
+    "url": "https://www.gumroad.com/{}",
+    "urlMain": "https://www.gumroad.com/",
+    "username_claimed": "blue",
+    "username_unclaimed": "noonewouldeverusethis7"
+  },
+  "GunsAndAmmo": {
+    "errorType": "status_code",
+    "rank": 172169,
+    "url": "https://forums.gunsandammo.com/profile/{}",
+    "urlMain": "https://gunsandammo.com/",
+    "username_claimed": "adam",
+    "username_unclaimed": "noonewouldeverusethis7"
+  },
+  "GuruShots": {
+    "errorType": "status_code",
+    "rank": 18706,
+    "url": "https://gurushots.com/{}/photos",
+    "urlMain": "https://gurushots.com/",
+    "username_claimed": "blue",
+    "username_unclaimed": "noonewouldeverusethis7"
+  },
+  "HackTheBox": {
+    "errorType": "status_code",
+    "rank": 40152,
+    "url": "https://forum.hackthebox.eu/profile/{}",
+    "urlMain": "https://forum.hackthebox.eu/",
+    "username_claimed": "angar",
+    "username_unclaimed": "noonewouldeverusethis"
+  },
+  "HackerNews": {
+    "errorMsg": "No such user.",
+    "errorType": "message",
+    "rank": 4513,
+    "url": "https://news.ycombinator.com/user?id={}",
+    "urlMain": "https://news.ycombinator.com/",
+    "username_claimed": "blue",
+    "username_unclaimed": "noonewouldeverusethis7"
+  },
+  "HackerOne": {
+    "errorMsg": "Page not found",
+    "errorType": "message",
+    "rank": 20093,
+    "url": "https://hackerone.com/{}",
+    "urlMain": "https://hackerone.com/",
+    "username_claimed": "blue",
+    "username_unclaimed": "noonewouldeverusethis7"
+  },
+  "HackerRank": {
+    "errorMsg": "Something went wrong",
+    "errorType": "message",
+    "rank": 3222,
+    "url": "https://hackerrank.com/{}",
+    "urlMain": "https://hackerrank.com/",
+    "username_claimed": "satznova",
+    "username_unclaimed": "noonewouldeverusethis7"
+  },
+  "House-Mixes.com": {
+    "errorMsg": "Profile Not Found",
+    "errorType": "message",
+    "rank": 2344261,
+    "regexCheck": "^[a-zA-Z0-9]+(-[a-zA-Z0-9]+)*$",
+    "url": "https://www.house-mixes.com/profile/{}",
+    "urlMain": "https://www.house-mixes.com/",
+    "username_claimed": "blue",
+    "username_unclaimed": "noonewouldeverusethis7"
+  },
+  "Houzz": {
+    "errorMsg": "The page you requested was not found.",
+    "errorType": "message",
+    "rank": 1989,
+    "url": "https://houzz.com/user/{}",
+    "urlMain": "https://houzz.com/",
+    "username_claimed": "blue",
+    "username_unclaimed": "noonewouldeverusethis7"
+  },
+  "HubPages": {
+    "errorType": "status_code",
+    "rank": 3121,
+    "url": "https://hubpages.com/@{}",
+    "urlMain": "https://hubpages.com/",
+    "username_claimed": "blue",
+    "username_unclaimed": "noonewouldeverusethis"
+  },
+  "Hubski": {
+    "errorMsg": "No such user",
+    "errorType": "message",
+    "rank": 180289,
+    "url": "https://hubski.com/user/{}",
+    "urlMain": "https://hubski.com/",
+    "username_claimed": "blue",
+    "username_unclaimed": "noonewouldeverusethis7"
+  },
+  "IFTTT": {
+    "errorMsg": "The requested page or file does not exist",
+    "errorType": "message",
+    "rank": 9140,
+    "regexCheck": "^[A-Za-z0-9]{3,35}$",
+    "url": "https://www.ifttt.com/p/{}",
+    "urlMain": "https://www.ifttt.com/",
+    "username_claimed": "blue",
+    "username_unclaimed": "noonewouldeverusethis7"
+  },
+  "ImageShack": {
+    "errorType": "response_url",
+    "errorUrl": "https://imageshack.us/",
+    "rank": 35265,
+    "url": "https://imageshack.us/user/{}",
+    "urlMain": "https://imageshack.us/",
+    "username_claimed": "blue",
+    "username_unclaimed": "noonewouldeverusethis7"
+  },
+  "ImgUp.cz": {
+    "errorType": "status_code",
+    "rank": 859166,
+    "url": "https://imgup.cz/{}",
+    "urlMain": "https://imgup.cz/",
+    "username_claimed": "adam",
+    "username_unclaimed": "noonewouldeverusethis"
+  },
+  "Insanejournal": {
+    "errorType": "status_code",
+    "rank": 29889,
+    "url": "http://{}.insanejournal.com/profile",
+    "urlMain": "insanejournal.com",
+    "username_claimed": "blue",
+    "username_unclaimed": "dlyr6cd"
+  },
+  "Instagram": {
+    "errorMsg": "The link you followed may be broken",
+    "errorType": "message",
+    "rank": 32,
+    "url": "https://www.instagram.com/{}",
+    "urlMain": "https://www.instagram.com/",
+    "username_claimed": "blue",
+    "username_unclaimed": "noonewouldeverusethis7"
+  },
+  "Instructables": {
+    "errorMsg": "404: We're sorry, things break sometimes",
+    "errorType": "message",
+    "rank": 1172,
+    "url": "https://www.instructables.com/member/{}",
+    "urlMain": "https://www.instructables.com/",
+    "username_claimed": "blue",
+    "username_unclaimed": "noonewouldeverusethis7"
+  },
+  "Investing.com": {
+    "errorType": "status_code",
+    "rank": 316,
+    "url": "https://www.investing.com/traders/{}",
+    "urlMain": "https://www.investing.com/",
+    "username_claimed": "jenny",
+    "username_unclaimed": "noonewouldeverusethis7"
+  },
+  "Issuu": {
+    "errorType": "status_code",
+    "rank": 516,
+    "url": "https://issuu.com/{}",
+    "urlMain": "https://issuu.com/",
+    "username_claimed": "jenny",
+    "username_unclaimed": "noonewouldeverusethis7"
+  },
+  "Itch.io": {
+    "errorType": "status_code",
+    "rank": 2154,
+    "url": "https://{}.itch.io/",
+    "urlMain": "https://itch.io/",
+    "username_claimed": "blue",
+    "username_unclaimed": "noonewouldeverusethis7"
+  },
+  "Jimdo": {
+    "errorType": "status_code",
+    "noPeriod": "True",
+    "rank": 33162,
+    "url": "https://{}.jimdosite.com",
+    "urlMain": "https://jimdosite.com/",
+    "username_claimed": "jenny",
+    "username_unclaimed": "noonewouldeverusethis7"
+  },
+  "Kaggle": {
+    "errorType": "status_code",
+    "rank": 3541,
+    "url": "https://www.kaggle.com/{}",
+    "urlMain": "https://www.kaggle.com/",
+    "username_claimed": "dansbecker",
+    "username_unclaimed": "noonewouldeverusethis7"
+  },
+  "KanoWorld": {
+    "errorType": "status_code",
+    "rank": 136722,
+    "url": "https://api.kano.me/progress/user/{}",
+    "urlMain": "https://world.kano.me/",
+    "username_claimed": "blue",
+    "username_unclaimed": "noonewouldeverusethis7"
+  },
+  "Keybase": {
+    "errorType": "status_code",
+    "rank": 43773,
+    "url": "https://keybase.io/{}",
+    "urlMain": "https://keybase.io/",
+    "username_claimed": "blue",
+    "username_unclaimed": "noonewouldeverusethis7"
+  },
+  "Kik": {
+    "errorMsg": "The page you requested was not found",
+    "errorType": "message",
+    "rank": 340426,
+    "url": "https://ws2.kik.com/user/{}",
+    "urlMain": "http://kik.me/",
+    "username_claimed": "blue",
+    "username_unclaimed": "noonewouldeverusethis7"
+  },
+  "Kongregate": {
+    "errorMsg": "Sorry, no account with that name was found.",
+    "errorType": "message",
+    "rank": 2290,
+    "regexCheck": "^[a-zA-Z][a-zA-Z0-9_-]*$",
+    "url": "https://www.kongregate.com/accounts/{}",
+    "urlMain": "https://www.kongregate.com/",
+    "username_claimed": "blue",
+    "username_unclaimed": "noonewouldeverusethis7"
+  },
+  "LOR": {
+    "errorType": "status_code",
+    "rank": 25688,
+    "url": "https://www.linux.org.ru/people/{}/profile",
+    "urlMain": "https://linux.org.ru/",
+    "username_claimed": "red",
+    "username_unclaimed": "noonewouldeverusethis7"
+  },
+  "Launchpad": {
+    "errorType": "status_code",
+    "rank": 9758,
+    "url": "https://launchpad.net/~{}",
+    "urlMain": "https://launchpad.net/",
+    "username_claimed": "blue",
+    "username_unclaimed": "noonewouldeverusethis7"
+  },
+  "LeetCode": {
+    "errorType": "status_code",
+    "rank": 3485,
+    "url": "https://leetcode.com/{}",
+    "urlMain": "https://leetcode.com/",
+    "username_claimed": "blue",
+    "username_unclaimed": "noonewouldeverusethis7"
+  },
+  "Letterboxd": {
+    "errorMsg": "Sorry, we can\u2019t find the page you\u2019ve requested.",
+    "errorType": "message",
+    "rank": 3928,
+    "url": "https://letterboxd.com/{}",
+    "urlMain": "https://letterboxd.com/",
+    "username_claimed": "blue",
+    "username_unclaimed": "noonewouldeverusethis7"
+  },
+  "Lichess": {
+    "errorMsg": "Page not found!",
+    "errorType": "message",
+    "rank": 3325,
+    "url": "https://lichess.org/@/{}",
+    "urlMain": "https://lichess.org",
+    "username_claimed": "blue",
+    "username_unclaimed": "noonewouldeverusethis7"
+  },
+  "LiveJournal": {
+    "errorType": "status_code",
+    "rank": 370,
+    "regexCheck": "^[a-zA-Z][a-zA-Z0-9_-]*$",
+    "url": "https://{}.livejournal.com",
+    "urlMain": "https://www.livejournal.com/",
+    "username_claimed": "blue",
+    "username_unclaimed": "noonewouldeverusethis7"
+  },
+  "LiveLeak": {
+    "errorMsg": "channel not found",
+    "errorType": "message",
+    "rank": 2667,
+    "url": "https://www.liveleak.com/c/{}",
+    "urlMain": "https://www.liveleak.com/",
+    "username_claimed": "blue",
+    "username_unclaimed": "noonewouldeverusethis"
+  },
+  "Lobsters": {
+    "errorType": "status_code",
+    "rank": 200678,
+    "regexCheck": "[A-Za-z0-9][A-Za-z0-9_-]{0,24}",
+    "url": "https://lobste.rs/u/{}",
+    "urlMain": "https://lobste.rs/",
+    "username_claimed": "jcs",
+    "username_unclaimed": "noonewouldeverusethis7"
+  },
+  "Medium": {
+    "errorType": "status_code",
+    "rank": 82,
+    "url": "https://medium.com/@{}",
+    "urlMain": "https://medium.com/",
+    "username_claimed": "blue",
+    "username_unclaimed": "noonewouldeverusethis7"
+  },
+  "MeetMe": {
+    "errorType": "response_url",
+    "errorUrl": "https://www.meetme.com/",
+    "rank": 22301,
+    "url": "https://www.meetme.com/{}",
+    "urlMain": "https://www.meetme.com/",
+    "username_claimed": "blue",
+    "username_unclaimed": "noonewouldeverusethis7"
+  },
+  "Memrise": {
+    "errorType": "response_url",
+    "errorUrl": "https://www.memrise.com/",
+    "rank": 5708,
+    "url": "https://www.memrise.com/user/{}/",
+    "urlMain": "https://www.memrise.com/",
+    "username_claimed": "blue",
+    "username_unclaimed": "noonewouldeverusethis7"
+  },
+  "MixCloud": {
+    "errorType": "status_code",
+    "rank": 2616,
+    "url": "https://www.mixcloud.com/{}/",
+    "urlMain": "https://www.mixcloud.com/",
+    "urlProbe": "https://api.mixcloud.com/{}/",
+    "username_claimed": "jenny",
+    "username_unclaimed": "noonewouldeverusethis7"
+  },
+  "MyAnimeList": {
+    "errorType": "status_code",
+    "rank": 846,
+    "url": "https://myanimelist.net/profile/{}",
+    "urlMain": "https://myanimelist.net/",
+    "username_claimed": "blue",
+    "username_unclaimed": "noonewouldeverusethis7"
+  },
+  "Myspace": {
+    "errorType": "status_code",
+    "rank": 2736,
+    "url": "https://myspace.com/{}",
+    "urlMain": "https://myspace.com/",
+    "username_claimed": "blue",
+    "username_unclaimed": "noonewouldeverusethis7"
+  },
+  "NICommunityForum": {
+    "errorMsg": "The specified member cannot be found",
+    "errorType": "message",
+    "rank": 7329,
+    "url": "https://www.native-instruments.com/forum/members?username={}",
+    "urlMain": "https://www.native-instruments.com/forum/",
+    "username_claimed": "blue",
+    "username_unclaimed": "noonewouldeverusethis"
+  },
+  "nightbot": {
+    "errorType": "status_code",
+    "rank": 12972,
+    "url": "https://nightbot.tv/t/{}/commands",
+    "urlMain": "https://nightbot.tv/",
+    "urlProbe": "https://api.nightbot.tv/1/channels/t/{}",
+    "username_claimed": "green",
+    "username_unclaimed": "noonewouldeverusethis"
+  },
+  "NPM": {
+    "errorType": "status_code",
+    "rank": 5590,
+    "url": "https://www.npmjs.com/~{}",
+    "urlMain": "https://www.npmjs.com/",
+    "username_claimed": "kennethsweezy",
+    "username_unclaimed": "noonewould"
+  },
+  "NPM-Package": {
+    "errorType": "status_code",
+    "rank": 5590,
+    "url": "https://www.npmjs.com/package/{}",
+    "urlMain": "https://www.npmjs.com/",
+    "username_claimed": "blue",
+    "username_unclaimed": "noonewouldeverusethis7"
+  },
+  "NameMC (Minecraft.net skins)": {
+    "errorMsg": "Profiles: 0 results",
+    "errorType": "message",
+    "rank": 11236,
+    "url": "https://namemc.com/profile/{}",
+    "urlMain": "https://namemc.com/",
+    "username_claimed": "blue",
+    "username_unclaimed": "noonewouldeverusethis7"
+  },
+  "NationStates Nation": {
+    "errorMsg": "Was this your nation? It may have ceased to exist due to inactivity, but can rise again!",
+    "errorType": "message",
+    "rank": 46293,
+    "url": "https://nationstates.net/nation={}",
+    "urlMain": "https://nationstates.net",
+    "username_claimed": "the_holy_principality_of_saint_mark",
+    "username_unclaimed": "noonewould"
+  },
+  "NationStates Region": {
+    "errorMsg": "does not exist.",
+    "errorType": "message",
+    "rank": 46293,
+    "url": "https://nationstates.net/region={}",
+    "urlMain": "https://nationstates.net",
+    "username_claimed": "the_west_pacific",
+    "username_unclaimed": "noonewould"
+  },
+  "Newgrounds": {
+    "errorType": "status_code",
+    "rank": 4782,
+    "regexCheck": "^[a-zA-Z][a-zA-Z0-9_-]*$",
+    "url": "https://{}.newgrounds.com",
+    "urlMain": "https://newgrounds.com",
+    "username_claimed": "blue",
+    "username_unclaimed": "noonewouldeverusethis7"
+  },
+  "OK": {
+    "errorType": "status_code",
+    "rank": 51,
+    "regexCheck": "^[a-zA-Z][a-zA-Z0-9_.-]*$",
+    "url": "https://ok.ru/{}",
+    "urlMain": "https://ok.ru/",
+    "username_claimed": "ok",
+    "username_unclaimed": "noonewouldeverusethis7"
+  },
+  "OpenCollective": {
+    "errorMsg": "Open Collective - open your finances to your community",
+    "errorType": "message",
+    "rank": 43364,
+    "url": "https://opencollective.com/{}",
+    "urlMain": "https://opencollective.com/",
+    "username_claimed": "sindresorhus",
+    "username_unclaimed": "noonewouldeverusethis7"
+  },
+  "OpenStreetMap": {
+    "errorType": "status_code",
+    "rank": 7940,
+    "url": "https://www.openstreetmap.org/user/{}",
+    "urlMain": "https://www.openstreetmap.org/",
+    "username_claimed": "blue",
+    "username_unclaimed": "noonewouldeverusethis7"
+  },
+  "Oracle Community": {
+    "errorType": "status_code",
+    "rank": 591,
+    "url": "https://community.oracle.com/people/{}",
+    "urlMain": "https://community.oracle.com",
+    "username_claimed": "blue",
+    "username_unclaimed": "noonewouldeverusethis7"
+  },
+  "Otzovik": {
+    "errorType": "status_code",
+    "rank": 1639,
+    "url": "https://otzovik.com/profile/{}",
+    "urlMain": "https://otzovik.com/",
+    "username_claimed": "blue",
+    "username_unclaimed": "noonewouldeverusethis7"
+  },
+  "OurDJTalk": {
+    "errorMsg": "The specified member cannot be found",
+    "errorType": "message",
+    "rank": 686507,
+    "url": "https://ourdjtalk.com/members?username={}",
+    "urlMain": "https://ourdjtalk.com/",
+    "username_claimed": "steve",
+    "username_unclaimed": "noonewouldeverusethis"
+  },
+  "PCPartPicker": {
+    "errorType": "status_code",
+    "rank": 3376,
+    "url": "https://pcpartpicker.com/user/{}",
+    "urlMain": "https://pcpartpicker.com",
+    "username_claimed": "blue",
+    "username_unclaimed": "noonewouldeverusethis7"
+  },
+  "PSNProfiles.com": {
+    "errorType": "response_url",
+    "errorUrl": "https://psnprofiles.com/?psnId={}",
+    "rank": 14115,
+    "url": "https://psnprofiles.com/{}",
+    "urlMain": "https://psnprofiles.com/",
+    "username_claimed": "blue",
+    "username_unclaimed": "noonewouldeverusethis"
+  },
+  "Packagist": {
+    "errorType": "response_url",
+    "errorUrl": "https://packagist.org/search/?q={}&reason=vendor_not_found",
+    "rank": 28172,
+    "url": "https://packagist.org/packages/{}/",
+    "urlMain": "https://packagist.org/",
+    "username_claimed": "psr",
+    "username_unclaimed": "noonewouldeverusethis7"
+  },
+  "Pastebin": {
+    "errorType": "response_url",
+    "errorUrl": "https://pastebin.com/index",
+    "rank": 1209,
+    "url": "https://pastebin.com/u/{}",
+    "urlMain": "https://pastebin.com/",
+    "username_claimed": "blue",
+    "username_unclaimed": "noonewouldeverusethis7"
+  },
+  "Patreon": {
+    "errorType": "status_code",
+    "rank": 363,
+    "url": "https://www.patreon.com/{}",
+    "urlMain": "https://www.patreon.com/",
+    "username_claimed": "blue",
+    "username_unclaimed": "noonewouldeverusethis7"
+  },
+  "Periscope": {
+    "errorType": "status_code",
+    "rank": 25301,
+    "url": "https://www.periscope.tv/{}/",
+    "urlMain": "https://www.periscope.tv/",
+    "username_claimed": "blue",
+    "username_unclaimed": "noonewouldeverusethis7"
+  },
+  "Photobucket": {
+    "errorType": "status_code",
+    "rank": 3200,
+    "url": "https://photobucket.com/user/{}/library",
+    "urlMain": "https://photobucket.com/",
+    "username_claimed": "blue",
+    "username_unclaimed": "noonewouldeverusethis7"
+  },
+  "Pinkbike": {
+    "errorType": "status_code",
+    "rank": 9634,
+    "url": "https://www.pinkbike.com/u/{}/",
+    "urlMain": "https://www.pinkbike.com/",
+    "username_claimed": "blue",
+    "username_unclaimed": "noonewouldeverusethis7"
+  },
+  "Pinterest": {
+    "errorType": "status_code",
+    "rank": 170,
+    "url": "https://www.pinterest.com/{}/",
+    "urlMain": "https://www.pinterest.com/",
+    "username_claimed": "blue",
+    "username_unclaimed": "noonewouldeverusethis7"
+  },
+  "PlayStore": {
+    "errorType": "status_code",
+    "rank": 1,
+    "url": "https://play.google.com/store/apps/developer?id={}",
+    "urlMain": "https://play.google.com/store",
+    "username_claimed": "Facebook",
+    "username_unclaimed": "noonewouldeverusethis7"
+  },
+  "Pling": {
+    "errorType": "response_url",
+    "errorUrl": "https://www.pling.com/",
+    "rank": 101137,
+    "url": "https://www.pling.com/u/{}/",
+    "urlMain": "https://www.pling.com/",
+    "username_claimed": "blue",
+    "username_unclaimed": "noonewouldeverusethis"
+  },
+  "Plug.DJ": {
+    "errorType": "status_code",
+    "rank": 51660,
+    "url": "https://plug.dj/@/{}",
+    "urlMain": "https://plug.dj/",
+    "username_claimed": "plug-dj-rock",
+    "username_unclaimed": "noonewouldeverusethis7"
+  },
+  "Pokemon Showdown": {
+    "errorType": "status_code",
+    "rank": 4169,
+    "url": "https://pokemonshowdown.com/users/{}",
+    "urlMain": "https://pokemonshowdown.com",
+    "username_claimed": "blue",
+    "username_unclaimed": "noonewouldeverusethis7"
+  },
+  "PokerStrategy": {
+    "errorType": "status_code",
+    "rank": 6883813,
+    "url": "http://www.pokerstrategy.net/user/{}/profile/",
+    "urlMain": "http://www.pokerstrategy.net",
+    "username_claimed": "blue",
+    "username_unclaimed": "noonewouldeverusethis7"
+  },
+  "Polygon": {
+    "errorType": "status_code",
+    "rank": 1179,
+    "url": "https://www.polygon.com/users/{}",
+    "urlMain": "https://www.polygon.com/",
+    "username_claimed": "swiftstickler",
+    "username_unclaimed": "noonewouldeverusethis7"
+  },
+  "ProductHunt": {
+    "errorMsg": "Product Hunt is a curation of the best new products",
+    "errorType": "message",
+    "rank": 10838,
+    "url": "https://www.producthunt.com/@{}",
+    "urlMain": "https://www.producthunt.com/",
+    "username_claimed": "jenny",
+    "username_unclaimed": "noonewouldeverusethis7"
+  },
+  "PromoDJ": {
+    "errorType": "status_code",
+    "rank": 31214,
+    "url": "http://promodj.com/{}",
+    "urlMain": "http://promodj.com/",
+    "username_claimed": "blue",
+    "username_unclaimed": "noonewouldeverusethis"
+  },
+  "Quora": {
+    "errorType": "response_url",
+    "errorUrl": "https://www.quora.com/profile/{}",
+    "rank": 222,
+    "url": "https://www.quora.com/profile/{}",
+    "urlMain": "https://www.quora.com/",
+    "username_claimed": "Matt-Riggsby",
+    "username_unclaimed": "noonewouldeverusethis7"
+  },
+  "Rajce.net": {
+    "errorType": "status_code",
+    "rank": 1703,
+    "url": "https://{}.rajce.idnes.cz/",
+    "urlMain": "https://www.rajce.idnes.cz/",
+    "username_claimed": "blue",
+    "username_unclaimed": "noonewouldeverusethis7"
+  },
+  "Rate Your Music": {
+    "errorType": "status_code",
+    "rank": 5120,
+    "url": "https://rateyourmusic.com/~{}",
+    "urlMain": "https://rateyourmusic.com/",
+    "username_claimed": "blue",
+    "username_unclaimed": "noonewouldeverusethis7"
+  },
+  "Redbubble": {
+    "errorType": "status_code",
+    "rank": 1307,
+    "url": "https://www.redbubble.com/people/{}",
+    "urlMain": "https://www.redbubble.com/",
+    "username_claimed": "blue",
+    "username_unclaimed": "noonewouldeverusethis77777"
+  },
+  "Reddit": {
+    "errorType": "status_code",
+    "rank": 19,
+    "url": "https://www.reddit.com/user/{}",
+    "urlMain": "https://www.reddit.com/",
+    "username_claimed": "blue",
+    "username_unclaimed": "noonewouldeverusethis7"
+  },
+  "Redsun.tf": {
+    "errorMsg": "The specified member cannot be found",
+    "errorType": "message",
+    "rank": 0,
+    "url": "https://forum.redsun.tf/members/?username={}",
+    "urlMain": "https://redsun.tf/",
+    "username_claimed": "dan",
+    "username_unclaimed": "noonewouldeverusethis"
+  },
+  "Repl.it": {
+    "errorMsg": "404",
+    "errorType": "message",
+    "rank": 4798,
+    "url": "https://repl.it/@{}",
+    "urlMain": "https://repl.it/",
+    "username_claimed": "blue",
+    "username_unclaimed": "noonewouldeverusethis7"
+  },
+  "ResearchGate": {
+    "errorType": "response_url",
+    "errorUrl": "https://www.researchgate.net/directory/profiles",
+    "rank": 144,
+    "regexCheck": "\\w+_\\w+",
+    "url": "https://www.researchgate.net/profile/{}",
+    "urlMain": "https://www.researchgate.net/",
+    "username_claimed": "John_Smith",
+    "username_unclaimed": "noonewould_everusethis7"
+  },
+  "ReverbNation": {
+    "errorMsg": "Sorry, we couldn't find that page",
+    "errorType": "message",
+    "rank": 8202,
+    "url": "https://www.reverbnation.com/{}",
+    "urlMain": "https://www.reverbnation.com/",
+    "username_claimed": "blue",
+    "username_unclaimed": "noonewouldeverusethis7"
+  },
+  "Roblox": {
+    "errorMsg": "Page cannot be found or no longer exists",
+    "errorType": "message",
+    "rank": 120,
+    "url": "https://www.roblox.com/user.aspx?username={}",
+    "urlMain": "https://www.roblox.com/",
+    "username_claimed": "bluewolfekiller",
+    "username_unclaimed": "noonewouldeverusethis7"
+  },
+  "RubyGems": {
+    "errorType": "status_code",
+    "rank": 44094,
+    "url": "https://rubygems.org/profiles/{}",
+    "urlMain": "https://rubygems.org/",
+    "username_claimed": "blue",
+    "username_unclaimed": "noonewouldeverusethis7"
+  },
+  "Sbazar.cz": {
+    "errorType": "status_code",
+    "rank": 15615,
+    "url": "https://www.sbazar.cz/{}",
+    "urlMain": "https://www.sbazar.cz/",
+    "username_claimed": "blue",
+    "username_unclaimed": "noonewouldeverusethis"
+  },
+  "Scratch": {
+    "errorType": "status_code",
+    "rank": 540,
+    "url": "https://scratch.mit.edu/users/{}",
+    "urlMain": "https://scratch.mit.edu/",
+    "username_claimed": "griffpatch",
+    "username_unclaimed": "noonewould"
+  },
+  "Scribd": {
+    "errorMsg": "Page not found",
+    "errorType": "message",
+    "rank": 189,
+    "url": "https://www.scribd.com/{}",
+    "urlMain": "https://www.scribd.com/",
+    "username_claimed": "blue",
+    "username_unclaimed": "noonewouldeverusethis7"
+  },
+  "ShitpostBot5000": {
+    "errorType": "status_code",
+    "rank": 412642,
+    "url": "https://www.shitpostbot.com/user/{}",
+    "urlMain": "https://www.shitpostbot.com/",
+    "username_claimed": "blue",
+    "username_unclaimed": "noonewouldeverusethis"
+  },
+  "Signal": {
+    "errorMsg": "Oops! That page doesn\u2019t exist or is private.",
+    "errorType": "message",
+    "rank": 1938906,
+    "url": "https://community.signalusers.org/u/{}",
+    "urlMain": "https://community.signalusers.org",
+    "username_claimed": "jlund",
+    "username_unclaimed": "noonewouldeverusethis7"
+  },
+  "Slack": {
+    "errorType": "status_code",
+    "rank": 490,
+    "regexCheck": "^[a-zA-Z][a-zA-Z0-9_-]*$",
+    "url": "https://{}.slack.com",
+    "urlMain": "https://slack.com",
+    "username_claimed": "blue",
+    "username_unclaimed": "noonewouldeverusethis7"
+  },
+  "SlideShare": {
+    "errorType": "status_code",
+    "rank": 127,
+    "url": "https://slideshare.net/{}",
+    "urlMain": "https://slideshare.net/",
+    "username_claimed": "blue",
+    "username_unclaimed": "noonewouldeverusethis7"
+  },
+  "Smashcast": {
+    "errorType": "status_code",
+    "rank": 158255,
+    "url": "https://www.smashcast.tv/api/media/live/{}",
+    "urlMain": "https://www.smashcast.tv/",
+    "username_claimed": "hello",
+    "username_unclaimed": "noonewouldeverusethis7"
+  },
+  "Smule": {
+    "errorType": "status_code",
+    "rank": 8525,
+    "url": "https://www.smule.com/{}",
+    "urlMain": "https://www.smule.com/",
+    "username_claimed": "blue",
+    "username_unclaimed": "noonewouldeverusethis7"
+  },
+  "SoundCloud": {
+    "errorType": "status_code",
+    "rank": 91,
+    "url": "https://soundcloud.com/{}",
+    "urlMain": "https://soundcloud.com/",
+    "username_claimed": "blue",
+    "username_unclaimed": "noonewouldeverusethis7"
+  },
+  "SourceForge": {
+    "errorType": "status_code",
+    "rank": 412,
+    "url": "https://sourceforge.net/u/{}",
+    "urlMain": "https://sourceforge.net/",
+    "username_claimed": "blue",
+    "username_unclaimed": "noonewouldeverusethis7"
+  },
+  "Speedrun.com": {
+    "errorMsg": "not found.",
+    "errorType": "message",
+    "rank": 9859,
+    "url": "https://speedrun.com/user/{}",
+    "urlMain": "https://speedrun.com/",
+    "username_claimed": "3Tau",
+    "username_unclaimed": "noonewould"
+  },
+  "Splits.io": {
+    "errorType": "status_code",
+    "rank": 1032877,
+    "url": "https://splits.io/users/{}",
+    "urlMain": "https://splits.io",
+    "username_claimed": "cambosteve",
+    "username_unclaimed": "noonewould"
+  },
+  "Sporcle": {
+    "errorType": "status_code",
+    "rank": 3530,
+    "url": "https://www.sporcle.com/user/{}/people",
+    "urlMain": "https://www.sporcle.com/",
+    "username_claimed": "blue",
+    "username_unclaimed": "noonewouldeverusethis7"
+  },
+  "SportsRU": {
+    "errorType": "status_code",
+    "rank": 1985,
+    "url": "https://www.sports.ru/profile/{}/",
+    "urlMain": "https://www.sports.ru/",
+    "username_claimed": "blue",
+    "username_unclaimed": "noonewouldeverusethis7"
+  },
+  "SportsTracker": {
+    "errorMsg": "\"code\":\"404\"",
+    "errorType": "message",
+    "rank": 93950,
+    "url": "https://www.sports-tracker.com/view_profile/{}",
+    "urlMain": "https://www.sports-tracker.com/",
+    "urlProbe": "https://www.sports-tracker.com/apiserver/v1/user/name/{}",
+    "username_claimed": "blue",
+    "username_unclaimed": "noonewouldeveruse"
+  },
+  "Spotify": {
+    "errorType": "status_code",
+    "rank": 73,
+    "url": "https://open.spotify.com/user/{}",
+    "urlMain": "https://open.spotify.com/",
+    "username_claimed": "blue",
+    "username_unclaimed": "noonewouldeverusethis7"
+  },
+  "Star Citizen": {
+    "errorType": "status_code",
+    "rank": 6062,
+    "url": "https://robertsspaceindustries.com/citizens/{}",
+    "urlMain": "https://robertsspaceindustries.com/",
+    "username_claimed": "blue",
+    "username_unclaimed": "noonewouldeverusethis7"
+  },
+  "Steam": {
+    "errorMsg": "The specified profile could not be found",
+    "errorType": "message",
+    "rank": 169,
+    "url": "https://steamcommunity.com/id/{}",
+    "urlMain": "https://steamcommunity.com/",
+    "username_claimed": "blue",
+    "username_unclaimed": "noonewouldeverusethis7"
+  },
+  "SteamGroup": {
+    "errorMsg": "No group could be retrieved for the given URL",
+    "errorType": "message",
+    "rank": 169,
+    "url": "https://steamcommunity.com/groups/{}",
+    "urlMain": "https://steamcommunity.com/",
+    "username_claimed": "blue",
+    "username_unclaimed": "noonewouldeverusethis7"
+  },
+  "SublimeForum": {
+    "errorType": "status_code",
+    "rank": 7588,
+    "url": "https://forum.sublimetext.com/u/{}",
+    "urlMain": "https://forum.sublimetext.com/",
+    "username_claimed": "blue",
+    "username_unclaimed": "noonewouldeverusethis"
+  },
+  "T-MobileSupport": {
+    "errorType": "status_code",
+    "rank": 1312,
+    "url": "https://support.t-mobile.com/people/{}",
+    "urlMain": "https://support.t-mobile.com",
+    "username_claimed": "blue",
+    "username_unclaimed": "noonewouldeverusethis7"
+  },
+  "TamTam": {
+    "errorType": "response_url",
+    "errorUrl": "https://tamtam.chat/",
+    "rank": 92134,
+    "url": "https://tamtam.chat/{}",
+    "urlMain": "https://tamtam.chat/",
+    "username_claimed": "blue",
+    "username_unclaimed": "noonewouldeverusethis7"
+  },
+  "Taringa": {
+    "errorType": "status_code",
+    "rank": 1020,
+    "url": "https://www.taringa.net/{}",
+    "urlMain": "https://taringa.net/",
+    "username_claimed": "blue",
+    "username_unclaimed": "noonewouldeverusethis7"
+  },
+  "Telegram": {
+    "errorType": "response_url",
+    "errorUrl": "https://telegram.org",
+    "rank": 385,
+    "url": "https://t.me/{}",
+    "urlMain": "https://t.me/",
+    "username_claimed": "saman",
+    "username_unclaimed": "i_do_not_believe_this_account_exists_at_all"
+  },
+  "Tellonym.me": {
+    "errorType": "status_code",
+    "rank": 31869,
+    "url": "https://tellonym.me/{}",
+    "urlMain": "https://tellonym.me/",
+    "username_claimed": "blue",
+    "username_unclaimed": "noonewouldeverusethis7"
+  },
+  "TikTok": {
+    "errorMsg": "Couldn&#x27;t find this account",
+    "errorType": "message",
+    "rank": 506,
+    "url": "https://www.tiktok.com/@{}",
+    "urlMain": "https://www.tiktok.com/",
+    "username_claimed": "red",
+    "username_unclaimed": "noonewouldeverusethis7"
+  },
+  "Tinder": {
+    "errorMsg": "Looking for Someone?",
+    "errorType": "message",
+    "rank": 1164,
+    "url": "https://www.gotinder.com/@{}",
+    "urlMain": "https://tinder.com/",
+    "username_claimed": "blue",
+    "username_unclaimed": "noonewouldeverusethis7"
+  },
+  "TrackmaniaLadder": {
+    "errorMsg": "player unknown or invalid",
+    "errorType": "message",
+    "rank": 551717,
+    "url": "http://en.tm-ladder.com/{}_rech.php",
+    "urlMain": "http://en.tm-ladder.com/index.php",
+    "username_claimed": "blue",
+    "username_unclaimed": "noonewouldeverusethis"
+  },
+  "TradingView": {
+    "errorType": "status_code",
+    "rank": 290,
+    "url": "https://www.tradingview.com/u/{}/",
+    "urlMain": "https://www.tradingview.com/",
+    "username_claimed": "blue",
+    "username_unclaimed": "noonewouldeverusethis7"
+  },
+  "Trakt": {
+    "errorType": "status_code",
+    "rank": 5948,
+    "url": "https://www.trakt.tv/users/{}",
+    "urlMain": "https://www.trakt.tv/",
+    "username_claimed": "blue",
+    "username_unclaimed": "noonewouldeverusethis7"
+  },
+  "TrashboxRU": {
+    "errorMsg": "\u041f\u043e\u043b\u044c\u0437\u043e\u0432\u0430\u0442\u0435\u043b\u044c \u043d\u0435 \u043d\u0430\u0439\u0434\u0435\u043d",
+    "errorType": "message",
+    "rank": 17999,
+    "regexCheck": "^[A-Za-z0-9_-]{3,16}$",
+    "url": "https://trashbox.ru/users/{}",
+    "urlMain": "https://trashbox.ru/",
+    "username_claimed": "blue",
+    "username_unclaimed": "never-never-ever"
+  },
+  "Trello": {
+    "errorMsg": "model not found",
+    "errorType": "message",
+    "rank": 195,
+    "url": "https://trello.com/{}",
+    "urlMain": "https://trello.com/",
+    "urlProbe": "https://trello.com/1/Members/{}",
+    "username_claimed": "blue",
+    "username_unclaimed": "noonewouldeverusethis7"
+  },
+  "Trip": {
+    "errorType": "status_code",
+    "rank": 2847,
+    "url": "https://www.trip.skyscanner.com/user/{}",
+    "urlMain": "https://www.trip.skyscanner.com/",
+    "username_claimed": "blue",
+    "username_unclaimed": "noonewouldeverusethis7"
+  },
+  "TripAdvisor": {
+    "errorMsg": "This page is on vacation\u2026",
+    "errorType": "message",
+    "rank": 275,
+    "url": "https://tripadvisor.com/members/{}",
+    "urlMain": "https://tripadvisor.com/",
+    "username_claimed": "blue",
+    "username_unclaimed": "noonewouldeverusethis7"
+  },
+  "Twitch": {
+    "errorType": "status_code",
+    "rank": 31,
+    "url": "https://www.twitch.tv/{}",
+    "urlMain": "https://www.twitch.tv/",
+    "urlProbe": "https://m.twitch.tv/{}",
+    "username_claimed": "jenny",
+    "username_unclaimed": "noonewouldeverusethis7"
+  },
+  "Twitter": {
+    "errorType": "status_code",
+    "headers": {
+      "User-Agent": ""
+    },
+    "rank": 42,
+    "url": "https://www.twitter.com/{}",
+    "urlMain": "https://www.twitter.com/",
+    "username_claimed": "blue",
+    "username_unclaimed": "noonewouldeverusethis7"
+  },
+  "Typeracer": {
+    "errorMsg": "Profile Not Found",
+    "errorType": "message",
+    "rank": 8701,
+    "url": "https://data.typeracer.com/pit/profile?user={}",
+    "urlMain": "https://typeracer.com",
+    "username_claimed": "blue",
+    "username_unclaimed": "noonewouldeverusethis7"
+  },
+  "Ultimate-Guitar": {
+    "errorType": "status_code",
+    "rank": 639,
+    "url": "https://ultimate-guitar.com/u/{}",
+    "urlMain": "https://ultimate-guitar.com/",
+    "username_claimed": "blue",
+    "username_unclaimed": "noonewouldeverusethis7"
+  },
+  "Unsplash": {
+    "errorType": "status_code",
+    "rank": 453,
+    "url": "https://unsplash.com/@{}",
+    "urlMain": "https://unsplash.com/",
+    "username_claimed": "jenny",
+    "username_unclaimed": "noonewouldeverusethis7"
+  },
+  "VK": {
+    "errorType": "response_url",
+    "errorUrl": "https://www.quora.com/profile/{}",
+    "rank": 22,
+    "url": "https://vk.com/{}",
+    "urlMain": "https://vk.com/",
+    "username_claimed": "smith",
+    "username_unclaimed": "noonewouldeverusethis7"
+  },
+  "VSCO": {
+    "errorType": "status_code",
+    "rank": 4261,
+    "url": "https://vsco.co/{}",
+    "urlMain": "https://vsco.co/",
+    "username_claimed": "blue",
+    "username_unclaimed": "noonewouldeverusethis7"
+  },
+  "Velomania": {
+    "errorMsg": "\u041f\u043e\u043b\u044c\u0437\u043e\u0432\u0430\u0442\u0435\u043b\u044c \u043d\u0435 \u0437\u0430\u0440\u0435\u0433\u0438\u0441\u0442\u0440\u0438\u0440\u043e\u0432\u0430\u043d \u0438 \u043d\u0435 \u0438\u043c\u0435\u0435\u0442 \u043f\u0440\u043e\u0444\u0438\u043b\u044f \u0434\u043b\u044f \u043f\u0440\u043e\u0441\u043c\u043e\u0442\u0440\u0430.",
+    "errorType": "message",
+    "rank": 177565,
+    "url": "https://forum.velomania.ru/member.php?username={}",
+    "urlMain": "https://forum.velomania.ru/",
+    "username_claimed": "red",
+    "username_unclaimed": "noonewouldeverusethis7"
+  },
+  "Venmo": {
+    "errorType": "status_code",
+    "rank": 6323,
+    "url": "https://venmo.com/{}",
+    "urlMain": "https://venmo.com/",
+    "username_claimed": "jenny",
+    "username_unclaimed": "noonewouldeverusethis7"
+  },
+  "Viadeo": {
+    "errorType": "status_code",
+    "rank": 11364,
+    "url": "http://fr.viadeo.com/en/profile/{}",
+    "urlMain": "http://fr.viadeo.com/en/",
+    "username_claimed": "franck.patissier",
+    "username_unclaimed": "noonewouldeverusethis"
+  },
+  "Vimeo": {
+    "errorType": "status_code",
+    "rank": 194,
+    "url": "https://vimeo.com/{}",
+    "urlMain": "https://vimeo.com/",
+    "username_claimed": "blue",
+    "username_unclaimed": "noonewouldeverusethis7"
+  },
+  "Virgool": {
+    "errorMsg": "\u06f4\u06f0\u06f4",
+    "errorType": "message",
+    "rank": 2645,
+    "url": "https://virgool.io/@{}",
+    "urlMain": "https://virgool.io/",
+    "username_claimed": "blue",
+    "username_unclaimed": "noonewouldeverusethis7"
+  },
+  "VirusTotal": {
+    "errorMsg": "not found",
+    "errorType": "message",
+    "rank": 4763,
+    "url": "https://www.virustotal.com/ui/users/{}/trusted_users",
+    "urlMain": "https://www.virustotal.com/",
+    "username_claimed": "blue",
+    "username_unclaimed": "noonewouldeverusethis7"
+  },
+  "Wattpad": {
+    "errorMsg": "userError-404",
+    "errorType": "message",
+    "rank": 576,
+    "url": "https://www.wattpad.com/user/{}",
+    "urlMain": "https://www.wattpad.com/",
+    "username_claimed": "Dogstho7951",
+    "username_unclaimed": "noonewouldeverusethis7"
+  },
+  "We Heart It": {
+    "errorMsg": "Oops! You've landed on a moving target!",
+    "errorType": "message",
+    "rank": 2770,
+    "url": "https://weheartit.com/{}",
+    "urlMain": "https://weheartit.com/",
+    "username_claimed": "ventivogue",
+    "username_unclaimed": "noonewouldeverusethis7"
+  },
+  "WebNode": {
+    "errorType": "status_code",
+    "rank": 15920,
+    "url": "https://{}.webnode.cz/",
+    "urlMain": "https://www.webnode.cz/",
+    "username_claimed": "radkabalcarova",
+    "username_unclaimed": "noonewouldeverusethis7"
+  },
+  "Whonix Forum": {
+    "errorType": "status_code",
+    "rank": 395095,
+    "url": "https://forums.whonix.org/u/{}",
+    "urlMain": "https://forums.whonix.org/",
+    "username_claimed": "red",
+    "username_unclaimed": "noonewouldeverusethis7"
+  },
+  "Wikidot": {
+    "errorMsg": "User does not exist.",
+    "errorType": "message",
+    "rank": 3461,
+    "url": "http://www.wikidot.com/user:info/{}",
+    "urlMain": "http://www.wikidot.com/",
+    "username_claimed": "blue",
+    "username_unclaimed": "noonewouldeverusethis7"
+  },
+  "Wikipedia": {
+    "errorMsg": "If a page was recently created here, it may not be visible yet because of a delay in updating the database",
+    "errorType": "message",
+    "rank": 10,
+    "url": "https://www.wikipedia.org/wiki/User:{}",
+    "urlMain": "https://www.wikipedia.org/",
+    "username_claimed": "Hoadlck",
+    "username_unclaimed": "noonewouldeverusethis7"
+  },
+  "Wix": {
+    "errorType": "status_code",
+    "rank": 240,
+    "url": "https://{}.wix.com",
+    "urlMain": "https://wix.com/",
+    "username_claimed": "support",
+    "username_unclaimed": "noonewouldeverusethis7"
+  },
+  "WordPress": {
+    "errorType": "response_url",
+    "errorUrl": "wordpress.com/typo/?subdomain=",
+    "rank": 53,
+    "regexCheck": "^[a-zA-Z][a-zA-Z0-9_-]*$",
+    "url": "https://{}.wordpress.com/",
+    "urlMain": "https://wordpress.com",
+    "username_claimed": "blue",
+    "username_unclaimed": "noonewouldeverusethis7"
+  },
+  "WordPressOrg": {
+    "errorType": "response_url",
+    "errorUrl": "https://wordpress.org",
+    "rank": 744,
+    "url": "https://profiles.wordpress.org/{}/",
+    "urlMain": "https://wordpress.org/",
+    "username_claimed": "blue",
+    "username_unclaimed": "noonewouldeverusethis7"
+  },
+  "YandexCollection": {
+    "errorType": "status_code",
+    "rank": 42,
+    "url": "https://yandex.ru/collections/user/{}/",
+    "urlMain": "https://yandex.ru/collections/",
+    "username_claimed": "blue",
+    "username_unclaimed": "noonewouldeverusethis7"
+  },
+  "YouNow": {
+    "errorMsg": "No users found",
+    "errorType": "message",
+    "rank": 14775,
+    "url": "https://www.younow.com/{}/",
+    "urlMain": "https://www.younow.com/",
+    "urlProbe": "https://api.younow.com/php/api/broadcast/info/user={}/",
+    "username_claimed": "blue",
+    "username_unclaimed": "noonewouldeverusethis7"
+  },
+  "YouPic": {
+    "errorType": "status_code",
+    "rank": 34770,
+    "url": "https://youpic.com/photographer/{}/",
+    "urlMain": "https://youpic.com/",
+    "username_claimed": "blue",
+    "username_unclaimed": "noonewouldeverusethis7"
+  },
+  "YouTube": {
+    "errorMsg": "Not Found",
+    "errorType": "message",
+    "rank": 2,
+    "url": "https://www.youtube.com/{}",
+    "urlMain": "https://www.youtube.com/",
+    "username_claimed": "blue",
+    "username_unclaimed": "noonewouldeverusethis7"
+  },
+  "Zhihu": {
+    "errorType": "response_url",
+    "errorUrl": "https://www.zhihu.com/people/{}",
+    "rank": 152,
+    "url": "https://www.zhihu.com/people/{}",
+    "urlMain": "https://www.zhihu.com/",
+    "username_claimed": "blue",
+    "username_unclaimed": "noonewouldeverusethis7"
+  },
+  "Zomato": {
+    "errorType": "status_code",
+    "headers": {
+      "Accept-Language": "en-US,en;q=0.9"
+    },
+    "rank": 803,
+    "url": "https://www.zomato.com/pl/{}/foodjourney",
+    "urlMain": "https://www.zomato.com/",
+    "username_claimed": "deepigoyal",
+    "username_unclaimed": "noonewouldeverusethis7"
+  },
+  "akniga": {
+    "errorType": "status_code",
+    "rank": 17919,
+    "url": "https://akniga.org/profile/{}",
+    "urlMain": "https://akniga.org/profile/blue/",
+    "username_claimed": "blue",
+    "username_unclaimed": "noonewouldeverusethis"
+  },
+  "allmylinks": {
+    "errorMsg": "Page not found",
+    "errorType": "message",
+    "rank": 55358,
+    "url": "https://allmylinks.com/{}",
+    "urlMain": "https://allmylinks.com/",
+    "username_claimed": "blue",
+    "username_unclaimed": "noonewouldeverusethis7"
+  },
+  "authorSTREAM": {
+    "errorType": "status_code",
+    "rank": 7971,
+    "url": "http://www.authorstream.com/{}/",
+    "urlMain": "http://www.authorstream.com/",
+    "username_claimed": "blue",
+    "username_unclaimed": "noonewouldeverusethis7"
+  },
+  "babyRU": {
+    "errorMsg": "\u0423\u043f\u0441, \u0441\u0442\u0440\u0430\u043d\u0438\u0446\u0430, \u043a\u043e\u0442\u043e\u0440\u0443\u044e \u0432\u044b \u0438\u0441\u043a\u0430\u043b\u0438, \u043d\u0435 \u0441\u0443\u0449\u0435\u0441\u0442\u0432\u0443\u0435\u0442",
+    "errorType": "message",
+    "rank": 6684,
+    "url": "https://www.baby.ru/u/{}/",
+    "urlMain": "https://www.baby.ru/",
+    "username_claimed": "blue",
+    "username_unclaimed": "noonewouldeverusethis"
+  },
+  "babyblogRU": {
+    "errorType": "status_code",
+    "rank": 10027,
+    "url": "https://www.babyblog.ru/user/info/{}",
+    "urlMain": "https://www.babyblog.ru/",
+    "username_claimed": "blue",
+    "username_unclaimed": "noonewouldeverusethis"
+  },
+  "boingboing.net": {
+    "errorType": "status_code",
+    "rank": 5821,
+    "url": "https://bbs.boingboing.net/u/{}",
+    "urlMain": "https://boingboing.net/",
+    "username_claimed": "admin",
+    "username_unclaimed": "noonewouldeverusethis7"
+  },
+  "chaos.social": {
+    "errorType": "status_code",
+    "rank": 2748421,
+    "url": "https://chaos.social/@{}",
+    "urlMain": "https://chaos.social/",
+    "username_claimed": "rixx",
+    "username_unclaimed": "noonewouldeverusethis7"
+  },
+  "couchsurfing": {
+    "errorType": "status_code",
+    "rank": 5129,
+    "url": "https://www.couchsurfing.com/people/{}",
+    "urlMain": "https://www.couchsurfing.com/",
+    "username_claimed": "blue",
+    "username_unclaimed": "noonewouldeverusethis7"
+  },
+  "d3RU": {
+    "errorType": "status_code",
+    "rank": 32756,
+    "url": "https://d3.ru/user/{}/posts",
+    "urlMain": "https://d3.ru/",
+    "username_claimed": "blue",
+    "username_unclaimed": "noonewouldeverusethis7"
+  },
+  "dailykos": {
+    "errorType": "status_code",
+    "rank": 5912,
+    "url": "https://www.dailykos.com/user/{}",
+    "urlMain": "https://www.dailykos.com",
+    "username_claimed": "blue",
+    "username_unclaimed": "noonewouldeverusethis7"
+  },
+  "datingRU": {
+    "errorType": "status_code",
+    "rank": 43602,
+    "url": "http://dating.ru/{}",
+    "urlMain": "http://dating.ru",
+    "username_claimed": "blue",
+    "username_unclaimed": "noonewouldeverusethis7"
+  },
+  "devRant": {
+    "errorType": "response_url",
+    "errorUrl": "https://devrant.com/",
+    "rank": 108034,
+    "url": "https://devrant.com/users/{}",
+    "urlMain": "https://devrant.com/",
+    "username_claimed": "blue",
+    "username_unclaimed": "noonewouldeverusethis7"
+  },
+  "dis.cool": {
+    "errorMsg": "No search results",
+    "errorType": "message",
+    "rank": 343837,
+    "url": "https://dis.cool/users/1/{}",
+    "urlMain": "https://dis.cool/",
+    "username_claimed": "blue",
+    "username_unclaimed": "noonewouldeverusethis7"
+  },
+  "drive2": {
+    "errorType": "status_code",
+    "rank": 1354,
+    "url": "https://www.drive2.ru/users/{}",
+    "urlMain": "https://www.drive2.ru/",
+    "username_claimed": "blue",
+    "username_unclaimed": "noonewouldeverusethis7"
+  },
+  "eGPU": {
+    "errorType": "status_code",
+    "rank": 133538,
+    "url": "https://egpu.io/forums/profile/{}/",
+    "urlMain": "https://egpu.io/",
+    "username_claimed": "blue",
+    "username_unclaimed": "noonewouldeverusethis"
+  },
+  "easyen": {
+    "errorMsg": "\u041f\u043e\u043b\u044c\u0437\u043e\u0432\u0430\u0442\u0435\u043b\u044c \u043d\u0435 \u043d\u0430\u0439\u0434\u0435\u043d",
+    "errorType": "message",
+    "rank": 9637,
+    "url": "https://easyen.ru/index/8-0-{}",
+    "urlMain": "https://easyen.ru/",
+    "username_claimed": "wd",
+    "username_unclaimed": "noonewouldeverusethis7"
+  },
+  "eintracht": {
+    "errorType": "status_code",
+    "rank": 136611,
+    "url": "https://community.eintracht.de/fans/{}",
+    "urlMain": "https://eintracht.de",
+    "username_claimed": "blue",
+    "username_unclaimed": "noonewouldeverusethis7"
+  },
+  "elwoRU": {
+    "errorMsg": "\u041f\u043e\u043b\u044c\u0437\u043e\u0432\u0430\u0442\u0435\u043b\u044c \u043d\u0435 \u043d\u0430\u0439\u0434\u0435\u043d",
+    "errorType": "message",
+    "rank": 254810,
+    "url": "https://elwo.ru/index/8-0-{}",
+    "urlMain": "https://elwo.ru/",
+    "username_claimed": "red",
+    "username_unclaimed": "noonewouldeverusethis7"
+  },
+  "fixya": {
+    "errorType": "status_code",
+    "rank": 4003,
+    "url": "https://www.fixya.com/users/{}",
+    "urlMain": "https://www.fixya.com",
+    "username_claimed": "adam",
+    "username_unclaimed": "noonewouldeverusethis7"
+  },
+  "fl": {
+    "errorType": "status_code",
+    "rank": 54021,
+    "url": "https://www.fl.ru/users/{}",
+    "urlMain": "https://www.fl.ru/",
+    "username_claimed": "blue",
+    "username_unclaimed": "noonewouldeverusethis7"
+  },
+  "forum_guns": {
+    "errorMsg": "action=https://forum.guns.ru/forummisc/blog/search",
+    "errorType": "message",
+    "rank": 15012,
+    "url": "https://forum.guns.ru/forummisc/blog/{}",
+    "urlMain": "https://forum.guns.ru/",
+    "username_claimed": "red",
+    "username_unclaimed": "noonewouldeverusethis7"
+  },
+  "forumhouseRU": {
+    "errorMsg": "\u0423\u043a\u0430\u0437\u0430\u043d\u043d\u044b\u0439 \u043f\u043e\u043b\u044c\u0437\u043e\u0432\u0430\u0442\u0435\u043b\u044c \u043d\u0435 \u043d\u0430\u0439\u0434\u0435\u043d. \u041f\u043e\u0436\u0430\u043b\u0443\u0439\u0441\u0442\u0430, \u0432\u0432\u0435\u0434\u0438\u0442\u0435 \u0434\u0440\u0443\u0433\u043e\u0435 \u0438\u043c\u044f.",
+    "errorType": "message",
+    "rank": 16607,
+    "url": "https://www.forumhouse.ru/members/?username={}",
+    "urlMain": "https://www.forumhouse.ru/",
+    "username_claimed": "red",
+    "username_unclaimed": "noonewouldeverusethis7"
+  },
+  "geocaching": {
+    "errorType": "status_code",
+    "rank": 9995,
+    "url": "https://www.geocaching.com/profile/?u={}",
+    "urlMain": "https://www.geocaching.com/",
+    "username_claimed": "blue",
+    "username_unclaimed": "noonewouldeverusethis7"
+  },
+  "gfycat": {
+    "errorType": "status_code",
+    "rank": 178,
+    "url": "https://gfycat.com/@{}",
+    "urlMain": "https://gfycat.com/",
+    "username_claimed": "Test",
+    "username_unclaimed": "noonewouldeverusethis7"
+  },
+  "gpodder.net": {
+    "errorType": "status_code",
+    "rank": 1185309,
+    "url": "https://gpodder.net/user/{}",
+    "urlMain": "https://gpodder.net/",
+    "username_claimed": "blue",
+    "username_unclaimed": "noonewouldeverusethis7"
+  },
+  "habr": {
+    "errorType": "status_code",
+    "rank": 1473,
+    "url": "https://habr.com/ru/users/{}",
+    "urlMain": "https://habr.com/",
+    "username_claimed": "blue",
+    "username_unclaimed": "noonewouldeverusethis7"
+  },
+  "hackster": {
+    "errorType": "status_code",
+    "rank": 14323,
+    "url": "https://www.hackster.io/{}",
+    "urlMain": "https://www.hackster.io",
+    "username_claimed": "blue",
+    "username_unclaimed": "noonewouldeverusethis7"
+  },
+  "hunting": {
+    "errorMsg": "\u0423\u043a\u0430\u0437\u0430\u043d\u043d\u044b\u0439 \u043f\u043e\u043b\u044c\u0437\u043e\u0432\u0430\u0442\u0435\u043b\u044c \u043d\u0435 \u043d\u0430\u0439\u0434\u0435\u043d. \u041f\u043e\u0436\u0430\u043b\u0443\u0439\u0441\u0442\u0430, \u0432\u0432\u0435\u0434\u0438\u0442\u0435 \u0434\u0440\u0443\u0433\u043e\u0435 \u0438\u043c\u044f.",
+    "errorType": "message",
+    "rank": 96533,
+    "url": "https://www.hunting.ru/forum/members/?username={}",
+    "urlMain": "https://www.hunting.ru/forum/",
+    "username_claimed": "red",
+    "username_unclaimed": "noonewouldeverusethis7"
+  },
+  "iMGSRC.RU": {
+    "errorType": "response_url",
+    "errorUrl": "https://imgsrc.ru/",
+    "rank": 13779,
+    "url": "https://imgsrc.ru/main/user.php?user={}",
+    "urlMain": "https://imgsrc.ru/",
+    "username_claimed": "blue",
+    "username_unclaimed": "noonewouldeverusethis7"
+  },
+  "igromania": {
+    "errorMsg": "\u041f\u043e\u043b\u044c\u0437\u043e\u0432\u0430\u0442\u0435\u043b\u044c \u043d\u0435 \u0437\u0430\u0440\u0435\u0433\u0438\u0441\u0442\u0440\u0438\u0440\u043e\u0432\u0430\u043d \u0438 \u043d\u0435 \u0438\u043c\u0435\u0435\u0442 \u043f\u0440\u043e\u0444\u0438\u043b\u044f \u0434\u043b\u044f \u043f\u0440\u043e\u0441\u043c\u043e\u0442\u0440\u0430.",
+    "errorType": "message",
+    "rank": 13388,
+    "url": "http://forum.igromania.ru/member.php?username={}",
+    "urlMain": "http://forum.igromania.ru/",
+    "username_claimed": "blue",
+    "username_unclaimed": "noonewouldeverusethis7"
+  },
+  "ingvarr.net.ru": {
+    "errorMsg": "\u041f\u043e\u043b\u044c\u0437\u043e\u0432\u0430\u0442\u0435\u043b\u044c \u043d\u0435 \u043d\u0430\u0439\u0434\u0435\u043d",
+    "errorType": "message",
+    "rank": 107721,
+    "url": "http://ingvarr.net.ru/index/8-0-{}",
+    "urlMain": "http://ingvarr.net.ru/",
+    "username_claimed": "red",
+    "username_unclaimed": "noonewouldeverusethis7"
+  },
+  "interpals": {
+    "errorMsg": "The requested user does not exist or is inactive",
+    "errorType": "message",
+    "rank": 6260,
+    "url": "https://www.interpals.net/{}",
+    "urlMain": "https://www.interpals.net/",
+    "username_claimed": "blue",
+    "username_unclaimed": "noneownsthisusername"
+  },
+  "irecommend": {
+    "errorType": "status_code",
+    "rank": 1842,
+    "url": "https://irecommend.ru/users/{}",
+    "urlMain": "https://irecommend.ru/",
+    "username_claimed": "blue",
+    "username_unclaimed": "noonewouldeverusethis7"
+  },
+  "jeuxvideo": {
+    "errorMsg": "Vous \u00eates",
+    "errorType": "message",
+    "rank": 1480,
+    "url": "http://www.jeuxvideo.com/profil/{}?mode=infos",
+    "urlMain": "http://www.jeuxvideo.com",
+    "username_claimed": "adam",
+    "username_unclaimed": "noonewouldeverusethis7"
+  },
+  "kwork": {
+    "errorType": "status_code",
+    "rank": 8763,
+    "url": "https://kwork.ru/user/{}",
+    "urlMain": "https://www.kwork.ru/",
+    "username_claimed": "blue",
+    "username_unclaimed": "noonewouldeverusethis7"
+  },
+  "labpentestit": {
+    "errorType": "response_url",
+    "errorUrl": "https://lab.pentestit.ru/{}",
+    "rank": 810592,
+    "url": "https://lab.pentestit.ru/profile/{}",
+    "urlMain": "https://lab.pentestit.ru/",
+    "username_claimed": "CSV",
+    "username_unclaimed": "noonewouldeverusethis7"
+  },
+  "last.fm": {
+    "errorType": "status_code",
+    "rank": 1545,
+    "url": "https://last.fm/user/{}",
+    "urlMain": "https://last.fm/",
+    "username_claimed": "blue",
+    "username_unclaimed": "noonewouldeverusethis7"
+  },
+  "leasehackr": {
+    "errorType": "status_code",
+    "rank": 51820,
+    "url": "https://forum.leasehackr.com/u/{}/summary/",
+    "urlMain": "https://forum.leasehackr.com/",
+    "username_claimed": "adam",
+    "username_unclaimed": "noonewouldeverusethis"
+  },
+  "livelib": {
+    "errorType": "status_code",
+    "rank": 3806,
+    "url": "https://www.livelib.ru/reader/{}",
+    "urlMain": "https://www.livelib.ru/",
+    "username_claimed": "blue",
+    "username_unclaimed": "noonewouldeverusethis7"
+  },
+  "mastodon.cloud": {
+    "errorType": "status_code",
+    "rank": 62807,
+    "url": "https://mastodon.cloud/@{}",
+    "urlMain": "https://mastodon.cloud/",
+    "username_claimed": "TheAdmin",
+    "username_unclaimed": "noonewouldeverusethis7"
+  },
+  "mastodon.social": {
+    "errorType": "status_code",
+    "rank": 2748421,
+    "url": "https://mastodon.social/@{}",
+    "urlMain": "https://chaos.social/",
+    "username_claimed": "Gargron",
+    "username_unclaimed": "noonewouldeverusethis7"
+  },
+  "mastodon.technology": {
+    "errorType": "status_code",
+    "rank": 1290850,
+    "url": "https://mastodon.technology/@{}",
+    "urlMain": "https://mastodon.xyz/",
+    "username_claimed": "ashfurrow",
+    "username_unclaimed": "noonewouldeverusethis7"
+  },
+  "mastodon.xyz": {
+    "errorType": "status_code",
+    "rank": 1290850,
+    "url": "https://mastodon.xyz/@{}",
+    "urlMain": "https://mastodon.xyz/",
+    "username_claimed": "TheKinrar",
+    "username_unclaimed": "noonewouldeverusethis7"
+  },
+  "metacritic": {
+    "errorMsg": "User not found",
+    "errorType": "message",
+    "rank": 2207,
+    "url": "https://www.metacritic.com/user/{}",
+    "urlMain": "https://www.metacritic.com/",
+    "username_claimed": "blue",
+    "username_unclaimed": "noneownsthisusername"
+  },
+  "mixer.com": {
+    "errorType": "status_code",
+    "rank": 1541,
+    "url": "https://mixer.com/{}",
+    "urlMain": "https://mixer.com/",
+    "urlProbe": "https://mixer.com/api/v1/channels/{}",
+    "username_claimed": "blue",
+    "username_unclaimed": "noonewouldeverusethis7"
+  },
+  "moikrug": {
+    "errorType": "status_code",
+    "rank": 56912,
+    "url": "https://moikrug.ru/{}",
+    "urlMain": "https://moikrug.ru/",
+    "username_claimed": "blue",
+    "username_unclaimed": "noonewouldeverusethis7"
+  },
+  "mstdn.io": {
+    "errorType": "status_code",
+    "rank": 711776,
+    "url": "https://mstdn.io/@{}",
+    "urlMain": "https://mstdn.io/",
+    "username_claimed": "blue",
+    "username_unclaimed": "noonewouldeverusethis7"
+  },
+  "nnRU": {
+    "errorType": "status_code",
+    "rank": 0,
+    "url": "https://{}.www.nn.ru/",
+    "urlMain": "https://https://www.nn.ru/",
+    "username_claimed": "blue",
+    "username_unclaimed": "noonewouldeverusethis7"
+  },
+  "notabug.org": {
+    "errorType": "status_code",
+    "rank": 170348,
+    "url": "https://notabug.org/{}",
+    "urlMain": "https://notabug.org/",
+    "urlProbe": "https://notabug.org/{}/followers",
+    "username_claimed": "red",
+    "username_unclaimed": "noonewouldeverusethis7"
+  },
+  "note": {
+    "errorType": "status_code",
+    "rank": 1218,
+    "url": "https://note.com/{}",
+    "urlMain": "https://note.com/",
+    "username_claimed": "blue",
+    "username_unclaimed": "noonewouldeverusethis7"
+  },
+  "opennet": {
+    "errorMsg": "\u0418\u043c\u044f \u0443\u0447\u0430\u0441\u0442\u043d\u0438\u043a\u0430 \u043d\u0435 \u043d\u0430\u0439\u0434\u0435\u043d\u043e",
+    "errorType": "message",
+    "rank": 42911,
+    "url": "https://www.opennet.ru/~{}",
+    "urlMain": "https://www.opennet.ru/",
+    "username_claimed": "anonismus",
+    "username_unclaimed": "noneownsthisusername"
+  },
+  "opensource": {
+    "errorType": "status_code",
+    "rank": 8790,
+    "url": "https://opensource.com/users/{}",
+    "urlMain": "https://opensource.com/",
+    "username_claimed": "red",
+    "username_unclaimed": "noonewouldeverusethis7"
+  },
+  "osu!": {
+    "errorType": "status_code",
+    "rank": 3985,
+    "url": "https://osu.ppy.sh/users/{}",
+    "urlMain": "https://osu.ppy.sh/",
+    "username_claimed": "blue",
+    "username_unclaimed": "noonewouldeverusethis7"
+  },
+  "pedsovet": {
+    "errorMsg": "\u041f\u043e\u043b\u044c\u0437\u043e\u0432\u0430\u0442\u0435\u043b\u044c \u043d\u0435 \u043d\u0430\u0439\u0434\u0435\u043d",
+    "errorType": "message",
+    "rank": 6004,
+    "url": "http://pedsovet.su/index/8-0-{}",
+    "urlMain": "http://pedsovet.su/",
+    "username_claimed": "blue",
+    "username_unclaimed": "noonewouldeverusethis7"
+  },
+  "phpRU": {
+    "errorMsg": "\u0423\u043a\u0430\u0437\u0430\u043d\u043d\u044b\u0439 \u043f\u043e\u043b\u044c\u0437\u043e\u0432\u0430\u0442\u0435\u043b\u044c \u043d\u0435 \u043d\u0430\u0439\u0434\u0435\u043d. \u041f\u043e\u0436\u0430\u043b\u0443\u0439\u0441\u0442\u0430, \u0432\u0432\u0435\u0434\u0438\u0442\u0435 \u0434\u0440\u0443\u0433\u043e\u0435 \u0438\u043c\u044f.",
+    "errorType": "message",
+    "rank": 151295,
+    "url": "https://php.ru/forum/members/?username={}",
+    "urlMain": "https://php.ru/forum/",
+    "username_claimed": "apple",
+    "username_unclaimed": "noonewouldeverusethis7"
+  },
+  "pikabu": {
+    "errorType": "status_code",
+    "rank": 768,
+    "url": "https://pikabu.ru/@{}",
+    "urlMain": "https://pikabu.ru/",
+    "username_claimed": "blue",
+    "username_unclaimed": "noonewouldeverusethis7"
+  },
+  "pr0gramm": {
+    "errorType": "status_code",
+    "rank": 4286,
+    "url": "https://pr0gramm.com/api/profile/info?name={}",
+    "urlMain": "https://pr0gramm.com/",
+    "username_claimed": "cha0s",
+    "username_unclaimed": "noonewouldeverusethis123123123123123123"
+  },
+  "pvpru": {
+    "errorType": "status_code",
+    "rank": 340176,
+    "url": "https://pvpru.com/board/member.php?username={}&tab=aboutme#aboutme",
+    "urlMain": "https://pvpru.com/",
+    "username_claimed": "blue",
+    "username_unclaimed": "noonewouldeverusethis7"
+  },
+  "radio_echo_msk": {
+    "errorType": "status_code",
+    "rank": 1736,
+    "url": "https://echo.msk.ru/users/{}",
+    "urlMain": "https://echo.msk.ru/",
+    "username_claimed": "blue",
+    "username_unclaimed": "noonewouldeverusethis7"
+  },
+  "radioskot": {
+    "errorMsg": "\u041f\u043e\u043b\u044c\u0437\u043e\u0432\u0430\u0442\u0435\u043b\u044c \u043d\u0435 \u043d\u0430\u0439\u0434\u0435\u043d",
+    "errorType": "message",
+    "rank": 107371,
+    "url": "https://radioskot.ru/index/8-0-{}",
+    "urlMain": "https://radioskot.ru/",
+    "username_claimed": "red",
+    "username_unclaimed": "noonewouldeverusethis7"
+  },
+  "satsisRU": {
+    "errorType": "status_code",
+    "rank": 242388,
+    "url": "https://satsis.info/user/{}",
+    "urlMain": "https://satsis.info/",
+    "username_claimed": "red",
+    "username_unclaimed": "noonewouldeverusethis7"
+  },
+  "segmentfault": {
+    "errorType": "status_code",
+    "rank": 854,
+    "url": "https://segmentfault.com/u/{}",
+    "urlMain": "https://segmentfault.com/",
+    "username_claimed": "bule",
+    "username_unclaimed": "noonewouldeverusethis7"
+  },
+  "social.tchncs.de": {
+    "errorType": "status_code",
+    "rank": 449854,
+    "url": "https://social.tchncs.de/@{}",
+    "urlMain": "https://social.tchncs.de/",
+    "username_claimed": "Milan",
+    "username_unclaimed": "noonewouldeverusethis7"
+  },
+  "sparkpeople": {
+    "errorMsg": "We couldn't find that user",
+    "errorType": "message",
+    "rank": 16278,
+    "url": "https://www.sparkpeople.com/mypage.asp?id={}",
+    "urlMain": "https://www.sparkpeople.com",
+    "username_claimed": "adam",
+    "username_unclaimed": "noonewouldeverusethis7"
+  },
+  "spletnik": {
+    "errorType": "status_code",
+    "rank": 7614,
+    "url": "https://spletnik.ru/user/{}",
+    "urlMain": "https://spletnik.ru/",
+    "username_claimed": "blue",
+    "username_unclaimed": "noonewouldeverusethis7"
+  },
+  "svidbook": {
+    "errorType": "status_code",
+    "rank": 3134232,
+    "url": "https://www.svidbook.ru/user/{}",
+    "urlMain": "https://www.svidbook.ru/",
+    "username_claimed": "green",
+    "username_unclaimed": "noonewouldeverusethis7"
+  },
+  "toster": {
+    "errorType": "status_code",
+    "rank": 32941,
+    "url": "https://www.toster.ru/user/{}/answers",
+    "urlMain": "https://www.toster.ru/",
+    "username_claimed": "adam",
+    "username_unclaimed": "noonewouldeverusethis7"
+  },
+  "travellerspoint": {
+    "errorMsg": "Wooops. Sorry!",
+    "errorType": "message",
+    "rank": 39089,
+    "url": "https://www.travellerspoint.com/users/{}",
+    "urlMain": "https://www.travellerspoint.com",
+    "username_claimed": "blue",
+    "username_unclaimed": "noonewouldeverusethis7"
+  },
+  "uid": {
+    "errorType": "status_code",
+    "rank": 25689,
+    "url": "http://uid.me/{}",
+    "urlMain": "https://uid.me/",
+    "username_claimed": "blue",
+    "username_unclaimed": "noonewouldeverusethis7"
+  },
+  "warriorforum": {
+    "errorType": "status_code",
+    "rank": 3426,
+    "url": "https://www.warriorforum.com/members/{}.html",
+    "urlMain": "https://www.warriorforum.com/",
+    "username_claimed": "blue",
+    "username_unclaimed": "noonewouldeverusethis77777"
+  },
+  "windy": {
+    "errorType": "status_code",
+    "rank": 0,
+    "url": "https://community.windy.com/user/{}",
+    "urlMain": "https://windy.com/",
+    "username_claimed": "blue",
+    "username_unclaimed": "noonewouldeverusethis7"
+  }
+}