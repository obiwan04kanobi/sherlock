#! /usr/bin/env python3

"""
Sherlock: Find Usernames Across Social Networks Module

This module contains the main logic to search for usernames at social
networks.
"""

import csv
import signal
import pandas as pd
import os
import platform
import re
import sys
from argparse import ArgumentParser, RawDescriptionHelpFormatter
from time import monotonic

import requests

# Removing __version__ here will trigger update message for users
# Do not remove until ready to trigger that message
# When removed, also remove all the noqa: E402 comments for linting
__version__ = "0.14.4"
del __version__

from .__init__ import ( # noqa: E402
    __shortname__,
    __longname__,
    __version__
)

from requests_futures.sessions import FuturesSession    # noqa: E402
from torrequest import TorRequest                       # noqa: E402
from sherlock.result import QueryStatus                 # noqa: E402
from sherlock.result import QueryResult                 # noqa: E402
from sherlock.notify import QueryNotify                 # noqa: E402
from sherlock.notify import QueryNotifyPrint            # noqa: E402
from sherlock.sites import SitesInformation             # noqa: E402
from colorama import init                               # noqa: E402
from argparse import ArgumentTypeError                  # noqa: E402


class SherlockFuturesSession(FuturesSession):
    def request(self, method, url, hooks=None, *args, **kwargs):
        """Request URL.

        This extends the FuturesSession request method to calculate a response
        time metric to each request.

        It is taken (almost) directly from the following Stack Overflow answer:
        https://github.com/ross/requests-futures#working-in-the-background

        Keyword Arguments:
        self                   -- This object.
        method                 -- String containing method desired for request.
        url                    -- String containing URL for request.
        hooks                  -- Dictionary containing hooks to execute after
                                  request finishes.
        args                   -- Arguments.
        kwargs                 -- Keyword arguments.

        Return Value:
        Request object.
        """
        # Record the start time for the request.
        if hooks is None:
            hooks = {}
        start = monotonic()

        def response_time(resp, *args, **kwargs):
            """Response Time Hook.

            Keyword Arguments:
            resp                   -- Response object.
            args                   -- Arguments.
            kwargs                 -- Keyword arguments.

            Return Value:
            Nothing.
            """
            resp.elapsed = monotonic() - start

            return

        # Install hook to execute when response completes.
        # Make sure that the time measurement hook is first, so we will not
        # track any later hook's execution time.
        try:
            if isinstance(hooks["response"], list):
                hooks["response"].insert(0, response_time)
            elif isinstance(hooks["response"], tuple):
                # Convert tuple to list and insert time measurement hook first.
                hooks["response"] = list(hooks["response"])
                hooks["response"].insert(0, response_time)
            else:
                # Must have previously contained a single hook function,
                # so convert to list.
                hooks["response"] = [response_time, hooks["response"]]
        except KeyError:
            # No response hook was already defined, so install it ourselves.
            hooks["response"] = [response_time]

        return super(SherlockFuturesSession, self).request(
            method, url, hooks=hooks, *args, **kwargs
        )


def get_response(request_future, error_type, social_network):
    # Default for Response object if some failure occurs.
    response = None

    error_context = "General Unknown Error"
    exception_text = None
    try:
        response = request_future.result()
        if response.status_code:
            # Status code exists in response object
            error_context = None
    except requests.exceptions.HTTPError as errh:
        error_context = "HTTP Error"
        exception_text = str(errh)
    except requests.exceptions.ProxyError as errp:
        error_context = "Proxy Error"
        exception_text = str(errp)
    except requests.exceptions.ConnectionError as errc:
        error_context = "Error Connecting"
        exception_text = str(errc)
    except requests.exceptions.Timeout as errt:
        error_context = "Timeout Error"
        exception_text = str(errt)
    except requests.exceptions.RequestException as err:
        error_context = "Unknown Error"
        exception_text = str(err)

    return response, error_context, exception_text


def interpolate_string(input_object, username):
    if isinstance(input_object, str):
        return input_object.replace("{}", username)
    elif isinstance(input_object, dict):
        return {k: interpolate_string(v, username) for k, v in input_object.items()}
    elif isinstance(input_object, list):
        return [interpolate_string(i, username) for i in input_object]
    return input_object


def check_for_parameter(username):
    """checks if {?} exists in the username
    if exist it means that sherlock is looking for more multiple username"""
    return "{?}" in username


checksymbols = ["_", "-", "."]


def multiple_usernames(username):
    """replace the parameter with with symbols and return a list of usernames"""
    allUsernames = []
    for i in checksymbols:
        allUsernames.append(username.replace("{?}", i))
    return allUsernames


def sherlock(
    username,
    site_data,
    query_notify: QueryNotify,
    tor: bool = False,
    unique_tor: bool = False,
    proxy=None,
    timeout=60,
):
    """Run Sherlock Analysis.

    Checks for existence of username on various social media sites.

    Keyword Arguments:
    username               -- String indicating username that report
                              should be created against.
    site_data              -- Dictionary containing all of the site data.
    query_notify           -- Object with base type of QueryNotify().
                              This will be used to notify the caller about
                              query results.
    tor                    -- Boolean indicating whether to use a tor circuit for the requests.
    unique_tor             -- Boolean indicating whether to use a new tor circuit for each request.
    proxy                  -- String indicating the proxy URL
    timeout                -- Time in seconds to wait before timing out request.
                              Default is 60 seconds.

    Return Value:
    Dictionary containing results from report. Key of dictionary is the name
    of the social network site, and the value is another dictionary with
    the following keys:
        url_main:      URL of main site.
        url_user:      URL of user on site (if account exists).
        status:        QueryResult() object indicating results of test for
                       account existence.
        http_status:   HTTP status code of query which checked for existence on
                       site.
        response_text: Text that came back from request.  May be None if
                       there was an HTTP error when checking for existence.
    """

    # Notify caller that we are starting the query.
    query_notify.start(username)
    # Create session based on request methodology
    if tor or unique_tor:
        # Requests using Tor obfuscation
        try:
            underlying_request = TorRequest()
        except OSError:
            print("Tor not found in system path. Unable to continue.\n")
            sys.exit(query_notify.finish())

        underlying_session = underlying_request.session
    else:
        # Normal requests
        underlying_session = requests.session()
        underlying_request = requests.Request()

    # Limit number of workers to 20.
    # This is probably vastly overkill.
    if len(site_data) >= 20:
        max_workers = 20
    else:
        max_workers = len(site_data)

    # Create multi-threaded session for all requests.
    session = SherlockFuturesSession(
        max_workers=max_workers, session=underlying_session
    )

    # Results from analysis of all sites
    results_total = {}

    # First create futures for all requests. This allows for the requests to run in parallel
    for social_network, net_info in site_data.items():
        # Results from analysis of this specific site
        results_site = {"url_main": net_info.get("urlMain")}

        # Record URL of main site

        # A user agent is needed because some sites don't return the correct
        # information since they think that we are bots (Which we actually are...)
        headers = {
            "User-Agent": "Mozilla/5.0 (X11; Linux x86_64; rv:109.0) Gecko/20100101 Firefox/116.0",
        }

        if "headers" in net_info:
            # Override/append any extra headers required by a given site.
            headers.update(net_info["headers"])

        # URL of user on site (if it exists)
        url = interpolate_string(net_info["url"], username.replace(' ', '%20'))

        # Don't make request if username is invalid for the site
        regex_check = net_info.get("regexCheck")
        if regex_check and re.search(regex_check, username) is None:
            # No need to do the check at the site: this username is not allowed.
            results_site["status"] = QueryResult(
                username, social_network, url, QueryStatus.ILLEGAL
            )
            results_site["url_user"] = ""
            results_site["http_status"] = ""
            results_site["response_text"] = ""
            query_notify.update(results_site["status"])
        else:
            # URL of user on site (if it exists)
            results_site["url_user"] = url
            url_probe = net_info.get("urlProbe")
            request_method = net_info.get("request_method")
            request_payload = net_info.get("request_payload")
            request = None

            if request_method is not None:
                if request_method == "GET":
                    request = session.get
                elif request_method == "HEAD":
                    request = session.head
                elif request_method == "POST":
                    request = session.post
                elif request_method == "PUT":
                    request = session.put
                else:
                    raise RuntimeError(f"Unsupported request_method for {url}")

            if request_payload is not None:
                request_payload = interpolate_string(request_payload, username)

            if url_probe is None:
                # Probe URL is normal one seen by people out on the web.
                url_probe = url
            else:
                # There is a special URL for probing existence separate
                # from where the user profile normally can be found.
                url_probe = interpolate_string(url_probe, username)

            if request is None:
                if net_info["errorType"] == "status_code":
                    # In most cases when we are detecting by status code,
                    # it is not necessary to get the entire body:  we can
                    # detect fine with just the HEAD response.
                    request = session.head
                else:
                    # Either this detect method needs the content associated
                    # with the GET response, or this specific website will
                    # not respond properly unless we request the whole page.
                    request = session.get

            if net_info["errorType"] == "response_url":
                # Site forwards request to a different URL if username not
                # found.  Disallow the redirect so we can capture the
                # http status from the original URL request.
                allow_redirects = False
            else:
                # Allow whatever redirect that the site wants to do.
                # The final result of the request will be what is available.
                allow_redirects = True

            # This future starts running the request in a new thread, doesn't block the main thread
            if proxy is not None:
                proxies = {"http": proxy, "https": proxy}
                future = request(
                    url=url_probe,
                    headers=headers,
                    proxies=proxies,
                    allow_redirects=allow_redirects,
                    timeout=timeout,
                    json=request_payload,
                )
            else:
                future = request(
                    url=url_probe,
                    headers=headers,
                    allow_redirects=allow_redirects,
                    timeout=timeout,
                    json=request_payload,
                )

            # Store future in data for access later
            net_info["request_future"] = future

            # Reset identify for tor (if needed)
            if unique_tor:
                underlying_request.reset_identity()

        # Add this site's results into final dictionary with all the other results.
        results_total[social_network] = results_site

    # Open the file containing account links
    # Core logic: If tor requests, make them here. If multi-threaded requests, wait for responses
    for social_network, net_info in site_data.items():
        # Retrieve results again
        results_site = results_total.get(social_network)

        # Retrieve other site information again
        url = results_site.get("url_user")
        status = results_site.get("status")
        if status is not None:
            # We have already determined the user doesn't exist here
            continue

        # Get the expected error type
        error_type = net_info["errorType"]

        # Retrieve future and ensure it has finished
        future = net_info["request_future"]
        r, error_text, exception_text = get_response(
            request_future=future, error_type=error_type, social_network=social_network
        )

        # Get response time for response of our request.
        try:
            response_time = r.elapsed
        except AttributeError:
            response_time = None

        # Attempt to get request information
        try:
            http_status = r.status_code
        except Exception:
            http_status = "?"
        try:
            response_text = r.text.encode(r.encoding or "UTF-8")
        except Exception:
            response_text = ""

        query_status = QueryStatus.UNKNOWN
        error_context = None

        # As WAFs advance and evolve, they will occasionally block Sherlock and
        # lead to false positives and negatives. Fingerprints should be added
        # here to filter results that fail to bypass WAFs. Fingerprints should
        # be highly targetted. Comment at the end of each fingerprint to
        # indicate target and date fingerprinted.
        WAFHitMsgs = [
            '.loading-spinner{visibility:hidden}body.no-js .challenge-running{display:none}body.dark{background-color:#222;color:#d9d9d9}body.dark a{color:#fff}body.dark a:hover{color:#ee730a;text-decoration:underline}body.dark .lds-ring div{border-color:#999 transparent transparent}body.dark .font-red{color:#b20f03}body.dark', # 2024-05-13 Cloudflare
            '{return l.onPageView}}),Object.defineProperty(r,"perimeterxIdentifiers",{enumerable:' # 2024-04-09 PerimeterX / Human Security
        ]

        if error_text is not None:
            error_context = error_text

        elif any(hitMsg in r.text for hitMsg in WAFHitMsgs):
            query_status = QueryStatus.WAF

        elif error_type == "message":
            # error_flag True denotes no error found in the HTML
            # error_flag False denotes error found in the HTML
            error_flag = True
            errors = net_info.get("errorMsg")
            # errors will hold the error message
            # it can be string or list
            # by isinstance method we can detect that
            # and handle the case for strings as normal procedure
            # and if its list we can iterate the errors
            if isinstance(errors, str):
                # Checks if the error message is in the HTML
                # if error is present we will set flag to False
                if errors in r.text:
                    error_flag = False
            else:
                # If it's list, it will iterate all the error message
                for error in errors:
                    if error in r.text:
                        error_flag = False
                        break
            if error_flag:
                query_status = QueryStatus.CLAIMED
            else:
                query_status = QueryStatus.AVAILABLE
        elif error_type == "status_code":
            error_codes = net_info.get("errorCode")
            query_status = QueryStatus.CLAIMED

            # Type consistency, allowing for both singlets and lists in manifest
            if isinstance(error_codes, int):
                error_codes = [error_codes]

            if error_codes is not None and r.status_code in error_codes:
                query_status = QueryStatus.AVAILABLE
            elif r.status_code >= 300 or r.status_code < 200:
                query_status = QueryStatus.AVAILABLE
        elif error_type == "response_url":
            # For this detection method, we have turned off the redirect.
            # So, there is no need to check the response URL: it will always
            # match the request.  Instead, we will ensure that the response
            # code indicates that the request was successful (i.e. no 404, or
            # forward to some odd redirect).
            if 200 <= r.status_code < 300:
                query_status = QueryStatus.CLAIMED
            else:
                query_status = QueryStatus.AVAILABLE
        else:
            # It should be impossible to ever get here...
            raise ValueError(
                f"Unknown Error Type '{error_type}' for " f"site '{social_network}'"
            )

        # Notify caller about results of query.
        result = QueryResult(
            username=username,
            site_name=social_network,
            site_url_user=url,
            status=query_status,
            query_time=response_time,
            context=error_context,
        )
        query_notify.update(result)

        # Save status of request
        results_site["status"] = result

        # Save results from request
        results_site["http_status"] = http_status
        results_site["response_text"] = response_text

        # Add this site's results into final dictionary with all of the other results.
        results_total[social_network] = results_site

    return results_total


def timeout_check(value):
    """Check Timeout Argument.

    Checks timeout for validity.

    Keyword Arguments:
    value                  -- Time in seconds to wait before timing out request.

    Return Value:
    Floating point number representing the time (in seconds) that should be
    used for the timeout.

    NOTE:  Will raise an exception if the timeout in invalid.
    """

    float_value = float(value)

    if float_value <= 0:
        raise ArgumentTypeError(
            f"Invalid timeout value: {value}. Timeout must be a positive number."
        )

    return float_value


def handler(signal_received, frame):
    """Exit gracefully without throwing errors

    Source: https://www.devdungeon.com/content/python-catch-sigint-ctrl-c
    """
    sys.exit(0)


def main():
<<<<<<< HEAD
=======
    version_string = (
        f"{__shortname__}  {__version__}\n"
        + f"Requests  {requests.__version__}\n"
        + f"Python  {platform.python_version()}"
    )

>>>>>>> 850528fb
    parser = ArgumentParser(
        formatter_class=RawDescriptionHelpFormatter,
        description=f"{__longname__} (Version {__version__})",
    )
    parser.add_argument(
        "--version",
        action="version",
        version=f"Sherlock v{__version__}",
        help="Display version information and dependencies.",
    )
    parser.add_argument(
        "--verbose",
        "-v",
        "-d",
        "--debug",
        action="store_true",
        dest="verbose",
        default=False,
        help="Display extra debugging information and metrics.",
    )
    parser.add_argument(
        "--folderoutput",
        "-fo",
        dest="folderoutput",
        help="If using multiple usernames, the output of the results will be saved to this folder.",
    )
    parser.add_argument(
        "--output",
        "-o",
        dest="output",
        help="If using single username, the output of the result will be saved to this file.",
    )
    parser.add_argument(
        "--tor",
        "-t",
        action="store_true",
        dest="tor",
        default=False,
        help="Make requests over Tor; increases runtime; requires Tor to be installed and in system path.",
    )
    parser.add_argument(
        "--unique-tor",
        "-u",
        action="store_true",
        dest="unique_tor",
        default=False,
        help="Make requests over Tor with new Tor circuit after each request; increases runtime; requires Tor to be installed and in system path.",
    )
    parser.add_argument(
        "--csv",
        action="store_true",
        dest="csv",
        default=False,
        help="Create Comma-Separated Values (CSV) File.",
    )
    parser.add_argument(
        "--xlsx",
        action="store_true",
        dest="xlsx",
        default=False,
        help="Create the standard file for the modern Microsoft Excel spreadsheet (xlsx).",
    )
    parser.add_argument(
        "--site",
        action="append",
        metavar="SITE_NAME",
        dest="site_list",
        default=[],
        help="Limit analysis to just the listed sites. Add multiple options to specify more than one site.",
    )
    parser.add_argument(
        "--proxy",
        "-p",
        metavar="PROXY_URL",
        action="store",
        dest="proxy",
        default=None,
        help="Make requests over a proxy. e.g. socks5://127.0.0.1:1080",
    )
    parser.add_argument(
        "--json",
        "-j",
        metavar="JSON_FILE",
        dest="json_file",
        default=None,
        help="Load data from a JSON file or an online, valid, JSON file.",
    )
    parser.add_argument(
        "--timeout",
        action="store",
        metavar="TIMEOUT",
        dest="timeout",
        type=timeout_check,
        default=60,
        help="Time (in seconds) to wait for response to requests (Default: 60)",
    )
    parser.add_argument(
        "--print-all",
        action="store_true",
        dest="print_all",
        default=False,
        help="Output sites where the username was not found.",
    )
    parser.add_argument(
        "--print-found",
        action="store_true",
        dest="print_found",
        default=True,
        help="Output sites where the username was found (also if exported as file).",
    )
    parser.add_argument(
        "--no-color",
        action="store_true",
        dest="no_color",
        default=False,
        help="Don't color terminal output",
    )
    parser.add_argument(
        "username",
        nargs="+",
        metavar="USERNAMES",
        action="store",
        help="One or more usernames to check with social networks. Check similar usernames using {?} (replace to '_', '-', '.').",
    )
    parser.add_argument(
        "--browse",
        "-b",
        action="store_true",
        dest="browse",
        default=False,
        help="Browse to all results on default browser.",
    )

    parser.add_argument(
        "--local",
        "-l",
        action="store_true",
        default=False,
        help="Force the use of the local data.json file.",
    )

    parser.add_argument(
        "--nsfw",
        action="store_true",
        default=False,
        help="Include checking of NSFW sites from default list.",
    )

    args = parser.parse_args()

    # If the user presses CTRL-C, exit gracefully without throwing errors
    signal.signal(signal.SIGINT, handler)

    # Check for newer version of Sherlock. If it exists, let the user know about it
    try:
        r = requests.get(
            "https://raw.githubusercontent.com/sherlock-project/sherlock/master/sherlock/__init__.py"
        )

        remote_version = str(re.findall('__version__ *= *"(.*)"', r.text)[0])
        local_version = __version__

        if remote_version != local_version:
            print(
                "Update Available!\n"
                + f"You are running version {local_version}. Version {remote_version} is available at https://github.com/sherlock-project/sherlock"
            )

    except Exception as error:
        print(f"A problem occurred while checking for an update: {error}")

    # Argument check
    # TODO regex check on args.proxy
    if args.tor and (args.proxy is not None):
        raise Exception("Tor and Proxy cannot be set at the same time.")

    # Make prompts
    if args.proxy is not None:
        print("Using the proxy: " + args.proxy)

    if args.tor or args.unique_tor:
        print("Using Tor to make requests")

        print(
            "Warning: some websites might refuse connecting over Tor, so note that using this option might increase connection errors."
        )

    if args.no_color:
        # Disable color output.
        init(strip=True, convert=False)
    else:
        # Enable color output.
        init(autoreset=True)

    # Check if both output methods are entered as input.
    if args.output is not None and args.folderoutput is not None:
        print("You can only use one of the output methods.")
        sys.exit(1)

    # Check validity for single username output.
    if args.output is not None and len(args.username) != 1:
        print("You can only use --output with a single username")
        sys.exit(1)

    # Create object with all information about sites we are aware of.
    try:
        if args.local:
            sites = SitesInformation(
                os.path.join(os.path.dirname(__file__), "resources/data.json")
            )
        else:
            sites = SitesInformation(args.json_file)
    except Exception as error:
        print(f"ERROR:  {error}")
        sys.exit(1)

    if not args.nsfw:
        sites.remove_nsfw_sites(do_not_remove=args.site_list)

    # Create original dictionary from SitesInformation() object.
    # Eventually, the rest of the code will be updated to use the new object
    # directly, but this will glue the two pieces together.
    site_data_all = {site.name: site.information for site in sites}
    if args.site_list == []:
        # Not desired to look at a sub-set of sites
        site_data = site_data_all
    else:
        # User desires to selectively run queries on a sub-set of the site list.
        # Make sure that the sites are supported & build up pruned site database.
        site_data = {}
        site_missing = []
        for site in args.site_list:
            counter = 0
            for existing_site in site_data_all:
                if site.lower() == existing_site.lower():
                    site_data[existing_site] = site_data_all[existing_site]
                    counter += 1
            if counter == 0:
                # Build up list of sites not supported for future error message.
                site_missing.append(f"'{site}'")

        if site_missing:
            print(f"Error: Desired sites not found: {', '.join(site_missing)}.")

        if not site_data:
            sys.exit(1)

    # Create notify object for query results.
    query_notify = QueryNotifyPrint(
        result=None, verbose=args.verbose, print_all=args.print_all, browse=args.browse
    )

    # Run report on all specified users.
    all_usernames = []
    for username in args.username:
        if check_for_parameter(username):
            for name in multiple_usernames(username):
                all_usernames.append(name)
        else:
            all_usernames.append(username)
    for username in all_usernames:
        results = sherlock(
            username,
            site_data,
            query_notify,
            tor=args.tor,
            unique_tor=args.unique_tor,
            proxy=args.proxy,
            timeout=args.timeout,
        )

        if args.output:
            result_file = args.output
        elif args.folderoutput:
            # The usernames results should be stored in a targeted folder.
            # If the folder doesn't exist, create it first
            os.makedirs(args.folderoutput, exist_ok=True)
            result_file = os.path.join(args.folderoutput, f"{username}.txt")
        else:
            result_file = f"{username}.txt"

        with open(result_file, "w", encoding="utf-8") as file:
            exists_counter = 0
            for website_name in results:
                dictionary = results[website_name]
                if dictionary.get("status").status == QueryStatus.CLAIMED:
                    exists_counter += 1
                    file.write(dictionary["url_user"] + "\n")
            file.write(f"Total Websites Username Detected On : {exists_counter}\n")

        if args.csv:
            result_file = f"{username}.csv"
            if args.folderoutput:
                # The usernames results should be stored in a targeted folder.
                # If the folder doesn't exist, create it first
                os.makedirs(args.folderoutput, exist_ok=True)
                result_file = os.path.join(args.folderoutput, result_file)

            with open(result_file, "w", newline="", encoding="utf-8") as csv_report:
                writer = csv.writer(csv_report)
                writer.writerow(
                    [
                        "username",
                        "name",
                        "url_main",
                        "url_user",
                        "exists",
                        "http_status",
                        "response_time_s",
                    ]
                )
                for site in results:
                    if (
                        args.print_found
                        and not args.print_all
                        and results[site]["status"].status != QueryStatus.CLAIMED
                    ):
                        continue

                    response_time_s = results[site]["status"].query_time
                    if response_time_s is None:
                        response_time_s = ""
                    writer.writerow(
                        [
                            username,
                            site,
                            results[site]["url_main"],
                            results[site]["url_user"],
                            str(results[site]["status"].status),
                            results[site]["http_status"],
                            response_time_s,
                        ]
                    )
        if args.xlsx:
            usernames = []
            names = []
            url_main = []
            url_user = []
            exists = []
            http_status = []
            response_time_s = []

            for site in results:
                if (
                    args.print_found
                    and not args.print_all
                    and results[site]["status"].status != QueryStatus.CLAIMED
                ):
                    continue

                if response_time_s is None:
                    response_time_s.append("")
                else:
                    response_time_s.append(results[site]["status"].query_time)
                usernames.append(username)
                names.append(site)
                url_main.append(results[site]["url_main"])
                url_user.append(results[site]["url_user"])
                exists.append(str(results[site]["status"].status))
                http_status.append(results[site]["http_status"])

            DataFrame = pd.DataFrame(
                {
                    "username": usernames,
                    "name": names,
                    "url_main": url_main,
                    "url_user": url_user,
                    "exists": exists,
                    "http_status": http_status,
                    "response_time_s": response_time_s,
                }
            )
            DataFrame.to_excel(f"{username}.xlsx", sheet_name="sheet1", index=False)

        print()
    query_notify.finish()


if __name__ == "__main__":
    main()<|MERGE_RESOLUTION|>--- conflicted
+++ resolved
@@ -518,15 +518,6 @@
 
 
 def main():
-<<<<<<< HEAD
-=======
-    version_string = (
-        f"{__shortname__}  {__version__}\n"
-        + f"Requests  {requests.__version__}\n"
-        + f"Python  {platform.python_version()}"
-    )
-
->>>>>>> 850528fb
     parser = ArgumentParser(
         formatter_class=RawDescriptionHelpFormatter,
         description=f"{__longname__} (Version {__version__})",
