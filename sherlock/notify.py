"""Sherlock Notify Module

This module defines the objects for notifying the caller about the
results of queries.
"""
from result import QueryStatus
from colorama import Fore, Style


class QueryNotify:
    """Query Notify Object.

    Base class that describes methods available to notify the results of
    a query.
    It is intended that other classes inherit from this base class and
    override the methods to implement specific functionality.
    """

    def __init__(self, result=None):
        """Create Query Notify Object.

        Contains information about a specific method of notifying the results
        of a query.

        Keyword Arguments:
        self                   -- This object.
        result                 -- Object of type QueryResult() containing
                                  results for this query.

        Return Value:
        Nothing.
        """

        self.result = result

        # return

    def start(self, message=None):
        """Notify Start.

        Notify method for start of query.  This method will be called before
        any queries are performed.  This method will typically be
        overridden by higher level classes that will inherit from it.

        Keyword Arguments:
        self                   -- This object.
        message                -- Object that is used to give context to start
                                  of query.
                                  Default is None.

        Return Value:
        Nothing.
        """

        # return

    def update(self, result):
        """Notify Update.

        Notify method for query result.  This method will typically be
        overridden by higher level classes that will inherit from it.

        Keyword Arguments:
        self                   -- This object.
        result                 -- Object of type QueryResult() containing
                                  results for this query.

        Return Value:
        Nothing.
        """

        self.result = result

        # return

    def finish(self, message=None):
        """Notify Finish.

        Notify method for finish of query.  This method will be called after
        all queries have been performed.  This method will typically be
        overridden by higher level classes that will inherit from it.

        Keyword Arguments:
        self                   -- This object.
        message                -- Object that is used to give context to start
                                  of query.
                                  Default is None.

        Return Value:
        Nothing.
        """

        # return

    def __str__(self):
        """Convert Object To String.

        Keyword Arguments:
        self                   -- This object.

        Return Value:
        Nicely formatted string to get information about this object.
        """
        return str(self.result)


class QueryNotifyPrint(QueryNotify):
    """Query Notify Print Object.

    Query notify class that prints results.
    """

<<<<<<< HEAD
    def __init__(self, result=None, verbose=False, color=True, print_all=False):
=======
    def __init__(self, result=None, verbose=False, print_all=False):
>>>>>>> 5a02bae8
        """Create Query Notify Print Object.

        Contains information about a specific method of notifying the results
        of a query.

        Keyword Arguments:
        self                   -- This object.
        result                 -- Object of type QueryResult() containing
                                  results for this query.
        verbose                -- Boolean indicating whether to give verbose output.
        print_all              -- Boolean indicating whether to only print all sites, including not found.

        Return Value:
        Nothing.
        """

        super().__init__(result)
        self.verbose = verbose
        self.print_all = print_all

        return

    def start(self, message):
        """Notify Start.

        Will print the title to the standard output.

        Keyword Arguments:
        self                   -- This object.
        message                -- String containing username that the series
                                  of queries are about.

        Return Value:
        Nothing.
        """

        title = "Checking username"
<<<<<<< HEAD
        if self.color:
            print(Style.BRIGHT + Fore.GREEN + "[" +
                  Fore.YELLOW + "*" +
                  Fore.GREEN + f"] {title}" +
                  Fore.WHITE + f" {message}" +
                  Fore.GREEN + " on:")
        else:
            print(f"[*] {title} {message} on:")
=======
        print(Style.BRIGHT + Fore.GREEN + "[" +
              Fore.YELLOW + "*" +
              Fore.GREEN + f"] {title}" +
              Fore.WHITE + f" {message}" +
              Fore.GREEN + " on:")
        # An empty line between first line and the result(more clear output)
        print('\r')

        return

    def finish(self, message="The processing has been finished."):
        """Notify Start.

        Will print the last line to the standard output.

        Keyword Arguments:
        self                   -- This object.
        message                -- The last phrase.

        Return Value:
        Nothing.
        """

        title = "End"
        
        print('\r') # An empty line between last line of main output and last line(more clear output)
        print(Style.BRIGHT + Fore.GREEN + "[" +
              Fore.YELLOW + "!" +
              Fore.GREEN + f"] {title}" +
              Fore.GREEN + ": " +
              Fore.WHITE + f" {message}" )
              
        # An empty line between first line and the result(more clear output)
>>>>>>> 5a02bae8

        # return

    def update(self, result):
        """Notify Update.

        Will print the query result to the standard output.

        Keyword Arguments:
        self                   -- This object.
        result                 -- Object of type QueryResult() containing
                                  results for this query.

        Return Value:
        Nothing.
        """
        self.result = result

        if self.verbose is False or self.result.query_time is None:
            response_time_text = ""
        else:
            response_time_text = f" [{round(self.result.query_time * 1000)} ms]"

        # Output to the terminal is desired.
        if result.status == QueryStatus.CLAIMED:
            print(Style.BRIGHT + Fore.WHITE + "[" +
                  Fore.GREEN + "+" +
                  Fore.WHITE + "]" +
                  response_time_text +
                  Fore.GREEN +
                  f" {self.result.site_name}: " +
                  Style.RESET_ALL +
                  f"{self.result.site_url_user}")

        elif result.status == QueryStatus.AVAILABLE:
            if self.print_all:
<<<<<<< HEAD
                if self.color:
                    print((Style.BRIGHT + Fore.WHITE + "[" +
                           Fore.RED + "-" +
                           Fore.WHITE + "]" +
                           response_time_text +
                           Fore.GREEN + f" {self.result.site_name}:" +
                           Fore.YELLOW + " Not Found!"))
                else:
                    print(f"[-]{response_time_text} {self.result.site_name}: Not Found!")

        elif result.status == QueryStatus.UNKNOWN:
            if self.print_all:
                if self.color:
                    print((Style.BRIGHT + Fore.WHITE + "[" +
                           Fore.RED + "-" +
                           Fore.WHITE + "]" +
                           Fore.GREEN + f" {self.result.site_name}:" +
                           Fore.RED + f" {self.result.context}" +
                           Fore.YELLOW + ' '))
                else:
                    print(f"[-] {self.result.site_name}: {self.result.context} ")
=======
                print(Style.BRIGHT + Fore.WHITE + "[" +
                      Fore.RED + "-" +
                      Fore.WHITE + "]" +
                      response_time_text +
                      Fore.GREEN + f" {self.result.site_name}:" +
                      Fore.YELLOW + " Not Found!")

        elif result.status == QueryStatus.UNKNOWN:
            if self.print_all:
                print(Style.BRIGHT + Fore.WHITE + "[" +
                      Fore.RED + "-" +
                      Fore.WHITE + "]" +
                      Fore.GREEN + f" {self.result.site_name}:" +
                      Fore.RED + f" {self.result.context}" +
                      Fore.YELLOW + f" ")
>>>>>>> 5a02bae8

        elif result.status == QueryStatus.ILLEGAL:
            if self.print_all:
                msg = "Illegal Username Format For This Site!"
                print(Style.BRIGHT + Fore.WHITE + "[" +
                      Fore.RED + "-" +
                      Fore.WHITE + "]" +
                      Fore.GREEN + f" {self.result.site_name}:" +
                      Fore.YELLOW + f" {msg}")

        else:
            # It should be impossible to ever get here...
            raise ValueError(
                f"Unknown Query Status '{result.status}' for site '{self.result.site_name}'"
            )

        return

    def __str__(self):
        """Convert Object To String.

        Keyword Arguments:
        self                   -- This object.

        Return Value:
        Nicely formatted string to get information about this object.
        """
        return str(self.result)<|MERGE_RESOLUTION|>--- conflicted
+++ resolved
@@ -110,11 +110,7 @@
     Query notify class that prints results.
     """
 
-<<<<<<< HEAD
-    def __init__(self, result=None, verbose=False, color=True, print_all=False):
-=======
     def __init__(self, result=None, verbose=False, print_all=False):
->>>>>>> 5a02bae8
         """Create Query Notify Print Object.
 
         Contains information about a specific method of notifying the results
@@ -152,16 +148,7 @@
         """
 
         title = "Checking username"
-<<<<<<< HEAD
-        if self.color:
-            print(Style.BRIGHT + Fore.GREEN + "[" +
-                  Fore.YELLOW + "*" +
-                  Fore.GREEN + f"] {title}" +
-                  Fore.WHITE + f" {message}" +
-                  Fore.GREEN + " on:")
-        else:
-            print(f"[*] {title} {message} on:")
-=======
+
         print(Style.BRIGHT + Fore.GREEN + "[" +
               Fore.YELLOW + "*" +
               Fore.GREEN + f"] {title}" +
@@ -195,7 +182,6 @@
               Fore.WHITE + f" {message}" )
               
         # An empty line between first line and the result(more clear output)
->>>>>>> 5a02bae8
 
         # return
 
@@ -232,29 +218,6 @@
 
         elif result.status == QueryStatus.AVAILABLE:
             if self.print_all:
-<<<<<<< HEAD
-                if self.color:
-                    print((Style.BRIGHT + Fore.WHITE + "[" +
-                           Fore.RED + "-" +
-                           Fore.WHITE + "]" +
-                           response_time_text +
-                           Fore.GREEN + f" {self.result.site_name}:" +
-                           Fore.YELLOW + " Not Found!"))
-                else:
-                    print(f"[-]{response_time_text} {self.result.site_name}: Not Found!")
-
-        elif result.status == QueryStatus.UNKNOWN:
-            if self.print_all:
-                if self.color:
-                    print((Style.BRIGHT + Fore.WHITE + "[" +
-                           Fore.RED + "-" +
-                           Fore.WHITE + "]" +
-                           Fore.GREEN + f" {self.result.site_name}:" +
-                           Fore.RED + f" {self.result.context}" +
-                           Fore.YELLOW + ' '))
-                else:
-                    print(f"[-] {self.result.site_name}: {self.result.context} ")
-=======
                 print(Style.BRIGHT + Fore.WHITE + "[" +
                       Fore.RED + "-" +
                       Fore.WHITE + "]" +
@@ -270,7 +233,6 @@
                       Fore.GREEN + f" {self.result.site_name}:" +
                       Fore.RED + f" {self.result.context}" +
                       Fore.YELLOW + f" ")
->>>>>>> 5a02bae8
 
         elif result.status == QueryStatus.ILLEGAL:
             if self.print_all:
