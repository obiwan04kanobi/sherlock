{
  "$schema": "data.schema.json",
  "1337x": {
    "errorMsg": [
      "<title>Error something went wrong.</title>",
      "<head><title>404 Not Found</title></head>"
    ],
    "errorType": "message",
    "regexCheck": "^[A-Za-z0-9]{4,12}$",
    "url": "https://www.1337x.to/user/{}/",
    "urlMain": "https://www.1337x.to/",
    "username_claimed": "FitGirl"
  },
  "2Dimensions": {
    "errorType": "status_code",
    "url": "https://2Dimensions.com/a/{}",
    "urlMain": "https://2Dimensions.com/",
    "username_claimed": "blue"
  },
  "7Cups": {
    "errorType": "status_code",
    "url": "https://www.7cups.com/@{}",
    "urlMain": "https://www.7cups.com/",
    "username_claimed": "blue"
  },
  "9GAG": {
    "errorType": "status_code",
    "url": "https://www.9gag.com/u/{}",
    "urlMain": "https://www.9gag.com/",
    "username_claimed": "blue"
  },
  "APClips": {
    "errorMsg": "Amateur Porn Content Creators",
    "errorType": "message",
    "isNSFW": true,
    "url": "https://apclips.com/{}",
    "urlMain": "https://apclips.com/",
    "username_claimed": "onlybbyraq"
  },
  "About.me": {
    "errorType": "status_code",
    "url": "https://about.me/{}",
    "urlMain": "https://about.me/",
    "username_claimed": "blue"
  },
  "Academia.edu": {
    "errorType": "status_code",
    "regexCheck": "^[^.]*$",
    "url": "https://independent.academia.edu/{}",
    "urlMain": "https://www.academia.edu/",
    "username_claimed": "blue"
  },
  "AdmireMe.Vip": {
    "errorMsg": "Page Not Found",
    "errorType": "message",
    "isNSFW": true,
    "url": "https://admireme.vip/{}",
    "urlMain": "https://admireme.vip/",
    "username_claimed": "DemiDevil"
  },
  "Airbit": {
    "errorType": "status_code",
    "url": "https://airbit.com/{}",
    "urlMain": "https://airbit.com/",
    "username_claimed": "airbit"
  },
  "Airliners": {
    "errorType": "status_code",
    "url": "https://www.airliners.net/user/{}/profile/photos",
    "urlMain": "https://www.airliners.net/",
    "username_claimed": "yushinlin"
  },
  "All Things Worn": {
    "errorMsg": "Sell Used Panties",
    "errorType": "message",
    "isNSFW": true,
    "url": "https://www.allthingsworn.com/profile/{}",
    "urlMain": "https://www.allthingsworn.com",
    "username_claimed": "pink"
  },
  "AllMyLinks": {
  "errorMsg": "Page not found",
  "errorType": "message",
  "regexCheck": "^[a-z0-9][a-z0-9-]{2,32}$",
  "url": "https://allmylinks.com/{}",
  "urlMain": "https://allmylinks.com/",
  "username_claimed": "blue"
},
  "AniWorld": {
    "errorMsg": "Dieses Profil ist nicht verf\u00fcgbar",
    "errorType": "message",
    "url": "https://aniworld.to/user/profil/{}",
    "urlMain": "https://aniworld.to/",
    "username_claimed": "blue"
  },
  "Anilist": {
    "errorType": "status_code",
    "regexCheck": "^[A-Za-z0-9]{2,20}$",
    "request_method": "POST",
    "request_payload": {
      "query": "query($name:String){User(name:$name){id}}",
      "variables": {
        "name": "{}"
      }
    },
    "url": "https://anilist.co/user/{}/",
    "urlMain": "https://anilist.co/",
    "urlProbe": "https://graphql.anilist.co/",
    "username_claimed": "Josh"
  },
  "Apple Developer": {
    "errorType": "status_code",
    "url": "https://developer.apple.com/forums/profile/{}",
    "urlMain": "https://developer.apple.com",
    "username_claimed": "lio24d"
  },
  "Apple Discussions": {
    "errorMsg": "Looking for something in Apple Support Communities?",
    "errorType": "message",
    "url": "https://discussions.apple.com/profile/{}",
    "urlMain": "https://discussions.apple.com",
    "username_claimed": "jason"
  },
  "Aparat": {
    "errorType": "status_code",
    "request_method": "GET",
    "url": "https://www.aparat.com/{}/",
    "urlMain": "https://www.aparat.com/",
    "urlProbe": "https://www.aparat.com/api/fa/v1/user/user/information/username/{}",
    "username_claimed": "jadi"
  },
  "Archive of Our Own": {
    "errorType": "status_code",
    "regexCheck": "^[^.]*?$",
    "url": "https://archiveofourown.org/users/{}",
    "urlMain": "https://archiveofourown.org/",
    "username_claimed": "test"
  },
  "Archive.org": {
    "__comment__": "'The resource could not be found' relates to archive downtime",
    "errorMsg": [
      "could not fetch an account with user item identifier",
      "The resource could not be found",
      "Internet Archive services are temporarily offline"
    ],
    "errorType": "message",
    "url": "https://archive.org/details/@{}",
    "urlMain": "https://archive.org",
    "urlProbe": "https://archive.org/details/@{}?noscript=true",
    "username_claimed": "blue"
  },
  "ArtStation": {
    "errorType": "status_code",
    "url": "https://www.artstation.com/{}",
    "urlMain": "https://www.artstation.com/",
    "username_claimed": "Blue"
  },
  "Asciinema": {
    "errorType": "status_code",
    "url": "https://asciinema.org/~{}",
    "urlMain": "https://asciinema.org",
    "username_claimed": "red"
  },
  "Ask Fedora": {
    "errorType": "status_code",
    "url": "https://ask.fedoraproject.org/u/{}",
    "urlMain": "https://ask.fedoraproject.org/",
    "username_claimed": "red"
  },
  "Atcoder": {
    "errorType": "status_code",
    "url": "https://atcoder.jp/users/{}",
    "urlMain": "https://atcoder.jp/",
    "username_claimed": "ksun48"
  },
  "Audiojungle": {
    "errorType": "status_code",
    "regexCheck": "^[a-zA-Z0-9_]+$",
    "url": "https://audiojungle.net/user/{}",
    "urlMain": "https://audiojungle.net/",
    "username_claimed": "blue"
  },
  "Autofrage": {
    "errorType": "status_code",
    "url": "https://www.autofrage.net/nutzer/{}",
    "urlMain": "https://www.autofrage.net/",
    "username_claimed": "autofrage"
  },
  "Avizo": {
    "errorType": "response_url",
    "errorUrl": "https://www.avizo.cz/",
    "url": "https://www.avizo.cz/{}/",
    "urlMain": "https://www.avizo.cz/",
    "username_claimed": "blue"
  },
  "BOOTH": {
    "errorType": "response_url",
    "errorUrl": "https://booth.pm/",
    "regexCheck": "^[\\w@-]+?$",
    "url": "https://{}.booth.pm/",
    "urlMain": "https://booth.pm/",
    "username_claimed": "blue"
  },
  "Bandcamp": {
    "errorType": "status_code",
    "url": "https://www.bandcamp.com/{}",
    "urlMain": "https://www.bandcamp.com/",
    "username_claimed": "blue"
  },
  "Bazar.cz": {
    "errorType": "response_url",
    "errorUrl": "https://www.bazar.cz/error404.aspx",
    "url": "https://www.bazar.cz/{}/",
    "urlMain": "https://www.bazar.cz/",
    "username_claimed": "pianina"
  },
  "Behance": {
    "errorType": "status_code",
    "url": "https://www.behance.net/{}",
    "urlMain": "https://www.behance.net/",
    "username_claimed": "blue"
  },
  "Bezuzyteczna": {
    "errorType": "status_code",
    "url": "https://bezuzyteczna.pl/uzytkownicy/{}",
    "urlMain": "https://bezuzyteczna.pl",
    "username_claimed": "Jackson"
  },
  "BiggerPockets": {
    "errorType": "status_code",
    "url": "https://www.biggerpockets.com/users/{}",
    "urlMain": "https://www.biggerpockets.com/",
    "username_claimed": "blue"
  },
  "BioHacking": {
    "errorType": "status_code",
    "url": "https://forum.dangerousthings.com/u/{}",
    "urlMain": "https://forum.dangerousthings.com/",
    "username_claimed": "blue"
  },
  "BitBucket": {
    "errorType": "status_code",
    "regexCheck": "^[a-zA-Z0-9-_]{1,30}$",
    "url": "https://bitbucket.org/{}/",
    "urlMain": "https://bitbucket.org/",
    "username_claimed": "white"
  },
  "Bitwarden Forum": {
    "errorType": "status_code",
    "regexCheck": "^(?![.-])[a-zA-Z0-9_.-]{3,20}$",
    "url": "https://community.bitwarden.com/u/{}/summary",
    "urlMain": "https://bitwarden.com/",
    "username_claimed": "blue"
  },
  "Blipfoto": {
    "errorType": "status_code",
    "url": "https://www.blipfoto.com/{}",
    "urlMain": "https://www.blipfoto.com/",
    "username_claimed": "blue"
  },
  "Blitz Tactics": {
    "errorMsg": "That page doesn't exist",
    "errorType": "message",
    "url": "https://blitztactics.com/{}",
    "urlMain": "https://blitztactics.com/",
    "username_claimed": "Lance5500"
  },
  "Blogger": {
    "errorType": "status_code",
    "regexCheck": "^[a-zA-Z][a-zA-Z0-9_-]*$",
    "url": "https://{}.blogspot.com",
    "urlMain": "https://www.blogger.com/",
    "username_claimed": "blue"
  },
  "Bluesky": {
    "errorType": "status_code",
    "url": "https://bsky.app/profile/{}.bsky.social",
    "urlProbe": "https://public.api.bsky.app/xrpc/app.bsky.actor.getProfile?actor={}.bsky.social",
    "urlMain": "https://bsky.app/",
    "username_claimed": "mcuban"
  },
<<<<<<< HEAD
  "BoardGameGeek": {
    "errorType": "status_code",
    "regexCheck": "^[a-zA-Z0-9_]*$",
    "errorMsg": "User not found",
    "url": "https://boardgamegeek.com/user/{}",
    "urlMain": "https://boardgamegeek.com",
    "username_claimed": "blue"
  },
=======
>>>>>>> a88adb04
  "BongaCams": {
    "errorType": "status_code",
    "isNSFW": true,
    "url": "https://pt.bongacams.com/profile/{}",
    "urlMain": "https://pt.bongacams.com",
    "username_claimed": "asuna-black"
  },
  "Bookcrossing": {
    "errorType": "status_code",
    "url": "https://www.bookcrossing.com/mybookshelf/{}/",
    "urlMain": "https://www.bookcrossing.com/",
    "username_claimed": "blue"
  },
  "BoardGameGeek": {
    "errorMsg": "\"isValid\":true",
    "errorType": "message",
    "url": "https://boardgamegeek.com/user/{}",
    "urlMain": "https://boardgamegeek.com/",
    "urlProbe": "https://api.geekdo.com/api/accounts/validate/username?username={}",
    "username_claimed": "blue"
  },
  "BraveCommunity": {
    "errorType": "status_code",
    "url": "https://community.brave.com/u/{}/",
    "urlMain": "https://community.brave.com/",
    "username_claimed": "blue"
  },
  "BugCrowd": {
    "errorType": "status_code",
    "url": "https://bugcrowd.com/{}",
    "urlMain": "https://bugcrowd.com/",
    "username_claimed": "ppfeister"
  },
  "BuyMeACoffee": {
    "errorType": "status_code",
    "regexCheck": "[a-zA-Z0-9]{3,15}",
    "url": "https://buymeacoff.ee/{}",
    "urlMain": "https://www.buymeacoffee.com/",
    "urlProbe": "https://www.buymeacoffee.com/{}",
    "username_claimed": "red"
  },
  "BuzzFeed": {
    "errorType": "status_code",
    "url": "https://buzzfeed.com/{}",
    "urlMain": "https://buzzfeed.com/",
    "username_claimed": "blue"
  },
  "CGTrader": {
    "errorType": "status_code",
    "regexCheck": "^[^.]*?$",
    "url": "https://www.cgtrader.com/{}",
    "urlMain": "https://www.cgtrader.com",
    "username_claimed": "blue"
  },
  "CNET": {
    "errorType": "status_code",
    "regexCheck": "^[a-z].*$",
    "url": "https://www.cnet.com/profiles/{}/",
    "urlMain": "https://www.cnet.com/",
    "username_claimed": "melliott"
  },
  "CSSBattle": {
    "errorType": "status_code",
    "url": "https://cssbattle.dev/player/{}",
    "urlMain": "https://cssbattle.dev",
    "username_claimed": "beo"
  },
  "CTAN": {
    "errorType": "status_code",
    "url": "https://ctan.org/author/{}",
    "urlMain": "https://ctan.org/",
    "username_claimed": "briggs"
  },
  "Caddy Community": {
    "errorType": "status_code",
    "url": "https://caddy.community/u/{}/summary",
    "urlMain": "https://caddy.community/",
    "username_claimed": "taako_magnusen"
  },
  "Car Talk Community": {
    "errorType": "status_code",
    "url": "https://community.cartalk.com/u/{}/summary",
    "urlMain": "https://community.cartalk.com/",
    "username_claimed": "always_fixing"
  },
  "Carbonmade": {
    "errorType": "response_url",
    "errorUrl": "https://carbonmade.com/fourohfour?domain={}.carbonmade.com",
    "regexCheck": "^[\\w@-]+?$",
    "url": "https://{}.carbonmade.com",
    "urlMain": "https://carbonmade.com/",
    "username_claimed": "jenny"
  },
  "Career.habr": {
    "errorMsg": "<h1>\u041e\u0448\u0438\u0431\u043a\u0430 404</h1>",
    "errorType": "message",
    "url": "https://career.habr.com/{}",
    "urlMain": "https://career.habr.com/",
    "username_claimed": "blue"
  },
  "CashApp": {
    "errorType": "status_code",
    "url": "https://cash.app/${}",
    "urlMain": "https://cash.app",
    "username_claimed": "hotdiggitydog"
  },
  "Championat": {
    "errorType": "status_code",
    "url": "https://www.championat.com/user/{}",
    "urlMain": "https://www.championat.com/",
    "username_claimed": "blue"
  },
  "Chaos": {
    "errorType": "status_code",
    "url": "https://chaos.social/@{}",
    "urlMain": "https://chaos.social/",
    "username_claimed": "ordnung"
  },
  "Chatujme.cz": {
    "errorMsg": "Neexistujic\u00ed profil",
    "errorType": "message",
    "regexCheck": "^[a-zA-Z][a-zA-Z1-9_-]*$",
    "url": "https://profil.chatujme.cz/{}",
    "urlMain": "https://chatujme.cz/",
    "username_claimed": "david"
  },
  "ChaturBate": {
    "errorType": "status_code",
    "isNSFW": true,
    "url": "https://chaturbate.com/{}",
    "urlMain": "https://chaturbate.com",
    "username_claimed": "cute18cute"
  },
  "Chess": {
    "errorMsg": "Username is valid",
    "errorType": "message",
    "regexCheck": "^[a-z1-9]{3,25}$",
    "url": "https://www.chess.com/member/{}",
    "urlMain": "https://www.chess.com/",
    "urlProbe": "https://www.chess.com/callback/user/valid?username={}",
    "username_claimed": "blue"
  },
  "Choice Community": {
    "errorType": "status_code",
    "url": "https://choice.community/u/{}/summary",
    "urlMain": "https://choice.community/",
    "username_claimed": "gordon"
  },
  "Clapper": {
    "errorType": "status_code",
    "url": "https://clapperapp.com/{}",
    "urlMain": "https://clapperapp.com/",
    "username_claimed": "blue"
  },
  "CloudflareCommunity": {
    "errorType": "status_code",
    "url": "https://community.cloudflare.com/u/{}",
    "urlMain": "https://community.cloudflare.com/",
    "username_claimed": "blue"
  },
  "Clozemaster": {
    "errorMsg": "Oh no! Player not found.",
    "errorType": "message",
    "url": "https://www.clozemaster.com/players/{}",
    "urlMain": "https://www.clozemaster.com",
    "username_claimed": "green"
  },
  "Clubhouse": {
    "errorType": "status_code",
    "url": "https://www.clubhouse.com/@{}",
    "urlMain": "https://www.clubhouse.com",
    "username_claimed": "waniathar"
  },
  "Code Snippet Wiki": {
    "errorMsg": "This user has not filled out their profile page yet",
    "errorType": "message",
    "url": "https://codesnippets.fandom.com/wiki/User:{}",
    "urlMain": "https://codesnippets.fandom.com",
    "username_claimed": "bob"
  },
  "Codeberg": {
    "errorType": "status_code",
    "url": "https://codeberg.org/{}",
    "urlMain": "https://codeberg.org/",
    "username_claimed": "blue"
  },
  "Codecademy": {
    "errorMsg": "This profile could not be found",
    "errorType": "message",
    "url": "https://www.codecademy.com/profiles/{}",
    "urlMain": "https://www.codecademy.com/",
    "username_claimed": "blue"
  },
  "Codechef": {
    "errorType": "response_url",
    "errorUrl": "https://www.codechef.com/",
    "url": "https://www.codechef.com/users/{}",
    "urlMain": "https://www.codechef.com/",
    "username_claimed": "blue"
  },
  "Codeforces": {
    "errorType": "status_code",
    "url": "https://codeforces.com/profile/{}",
    "urlMain": "https://codeforces.com/",
    "urlProbe": "https://codeforces.com/api/user.info?handles={}",
    "username_claimed": "tourist"
  },
  "Codepen": {
    "errorType": "status_code",
    "url": "https://codepen.io/{}",
    "urlMain": "https://codepen.io/",
    "username_claimed": "blue"
  },
  "Coders Rank": {
    "errorMsg": "not a registered member",
    "errorType": "message",
    "regexCheck": "^[a-zA-Z0-9](?:[a-zA-Z0-9]|-(?=[a-zA-Z0-9])){0,38}$",
    "url": "https://profile.codersrank.io/user/{}/",
    "urlMain": "https://codersrank.io/",
    "username_claimed": "rootkit7628"
  },
  "Coderwall": {
    "errorType": "status_code",
    "url": "https://coderwall.com/{}",
    "urlMain": "https://coderwall.com",
    "username_claimed": "hacker"
  },
  "Codewars": {
    "errorType": "status_code",
    "url": "https://www.codewars.com/users/{}",
    "urlMain": "https://www.codewars.com",
    "username_claimed": "example"
  },
  "Coinvote": {
    "errorType": "status_code",
    "url": "https://coinvote.cc/profile/{}",
    "urlMain": "https://coinvote.cc/",
    "username_claimed": "blue"
  },
  "ColourLovers": {
    "errorType": "status_code",
    "url": "https://www.colourlovers.com/lover/{}",
    "urlMain": "https://www.colourlovers.com/",
    "username_claimed": "blue"
  },
  "Contently": {
    "errorType": "response_url",
    "errorUrl": "https://contently.com",
    "regexCheck": "^[a-zA-Z][a-zA-Z0-9_-]*$",
    "url": "https://{}.contently.com/",
    "urlMain": "https://contently.com/",
    "username_claimed": "jordanteicher"
  },
  "Coroflot": {
    "errorType": "status_code",
    "url": "https://www.coroflot.com/{}",
    "urlMain": "https://coroflot.com/",
    "username_claimed": "blue"
  },
  "Cracked": {
    "errorType": "response_url",
    "errorUrl": "https://www.cracked.com/",
    "url": "https://www.cracked.com/members/{}/",
    "urlMain": "https://www.cracked.com/",
    "username_claimed": "blue"
  },
  "Crevado": {
    "errorType": "status_code",
    "regexCheck": "^[\\w@-]+?$",
    "url": "https://{}.crevado.com",
    "urlMain": "https://crevado.com/",
    "username_claimed": "blue"
  },
  "Crowdin": {
    "errorType": "status_code",
    "regexCheck": "^[a-zA-Z0-9._-]{2,255}$",
    "url": "https://crowdin.com/profile/{}",
    "urlMain": "https://crowdin.com/",
    "username_claimed": "blue"
  },
  "Cryptomator Forum": {
    "errorType": "status_code",
    "url": "https://community.cryptomator.org/u/{}",
    "urlMain": "https://community.cryptomator.org/",
    "username_claimed": "michael"
  },
  "Cults3D": {
    "errorMsg": "Oh dear, this page is not working!",
    "errorType": "message",
    "url": "https://cults3d.com/en/users/{}/creations",
    "urlMain": "https://cults3d.com/en",
    "username_claimed": "brown"
  },
  "CyberDefenders": {
    "errorType": "status_code",
    "regexCheck": "^[^\\/:*?\"<>|@]{3,50}$",
    "request_method": "GET",
    "url": "https://cyberdefenders.org/p/{}",
    "urlMain": "https://cyberdefenders.org/",
    "username_claimed": "mlohn"
  },
  "DEV Community": {
    "errorType": "status_code",
    "regexCheck": "^[a-zA-Z][a-zA-Z0-9_-]*$",
    "url": "https://dev.to/{}",
    "urlMain": "https://dev.to/",
    "username_claimed": "blue"
  },
  "DMOJ": {
    "errorMsg": "No such user",
    "errorType": "message",
    "url": "https://dmoj.ca/user/{}",
    "urlMain": "https://dmoj.ca/",
    "username_claimed": "junferno"
  },
  "DailyMotion": {
    "errorType": "status_code",
    "url": "https://www.dailymotion.com/{}",
    "urlMain": "https://www.dailymotion.com/",
    "username_claimed": "blue"
  },
  "dcinside": {
    "errorType": "status_code",
    "url": "https://gallog.dcinside.com/{}",
    "urlMain": "https://www.dcinside.com/",
    "username_claimed": "anrbrb"
  },
  "Dealabs": {
    "errorMsg": "La page que vous essayez",
    "errorType": "message",
    "regexCheck": "[a-z0-9]{4,16}",
    "url": "https://www.dealabs.com/profile/{}",
    "urlMain": "https://www.dealabs.com/",
    "username_claimed": "blue"
  },
 "DeviantArt": {
  "errorType": "message",
  "errorMsg": "Llama Not Found",
  "regexCheck": "^[a-zA-Z][a-zA-Z0-9_-]*$",
  "url": "https://www.deviantart.com/{}",
  "urlMain": "https://www.deviantart.com/",
  "username_claimed": "blue"
},
  "DigitalSpy": {
      "errorMsg": "The page you were looking for could not be found.",
      "errorType": "message",
      "url": "https://forums.digitalspy.com/profile/{}",
      "urlMain": "https://forums.digitalspy.com/",
      "username_claimed": "blue",
      "regexCheck": "^\\w{3,20}$"
  },
  "Discogs": {
    "errorType": "status_code",
    "url": "https://www.discogs.com/user/{}",
    "urlMain": "https://www.discogs.com/",
    "username_claimed": "blue"
  },
  "Discord": {
    "errorType": "message",
    "url": "https://discord.com",
    "urlMain": "https://discord.com/",
    "urlProbe": "https://discord.com/api/v9/unique-username/username-attempt-unauthed",
    "errorMsg": [
      "{\"taken\":false}",
      "The resource is being rate limited"
    ],
    "request_method": "POST",
    "request_payload": {
      "username": "{}"
    },
    "headers": {
      "Content-Type": "application/json"
    },
    "username_claimed": "blue"
  },
  "Discuss.Elastic.co": {
    "errorType": "status_code",
    "url": "https://discuss.elastic.co/u/{}",
    "urlMain": "https://discuss.elastic.co/",
    "username_claimed": "blue"
  },
  "Disqus": {
    "errorType": "status_code",
    "url": "https://disqus.com/{}",
    "urlMain": "https://disqus.com/",
    "username_claimed": "blue"
  },
  "Docker Hub": {
    "errorType": "status_code",
    "url": "https://hub.docker.com/u/{}/",
    "urlMain": "https://hub.docker.com/",
    "urlProbe": "https://hub.docker.com/v2/users/{}/",
    "username_claimed": "blue"
  },
  "Dribbble": {
    "errorMsg": "Whoops, that page is gone.",
    "errorType": "message",
    "regexCheck": "^[a-zA-Z][a-zA-Z0-9_-]*$",
    "url": "https://dribbble.com/{}",
    "urlMain": "https://dribbble.com/",
    "username_claimed": "blue"
  },
  "Duolingo": {
    "errorMsg": "{\"users\":[]}",
    "errorType": "message",

    "url": "https://www.duolingo.com/profile/{}",
    "urlMain": "https://duolingo.com/",
    "urlProbe": "https://www.duolingo.com/2017-06-30/users?username={}",
    "username_claimed": "blue"
  },
  "Eintracht Frankfurt Forum": {
    "errorType": "status_code",
    "regexCheck": "^[^.]*?$",
    "url": "https://community.eintracht.de/fans/{}",
    "urlMain": "https://community.eintracht.de/",
    "username_claimed": "mmammu"
  },
  "Empretienda AR": {
    "__comment__": "Note that Error Connecting responses may be indicative of unclaimed handles",
    "errorType": "status_code",
    "url": "https://{}.empretienda.com.ar",
    "urlMain": "https://empretienda.com",
    "username_claimed": "camalote"
  },
  "Envato Forum": {
    "errorType": "status_code",
    "url": "https://forums.envato.com/u/{}",
    "urlMain": "https://forums.envato.com/",
    "username_claimed": "enabled"
  },
  "Erome": {
    "errorType": "status_code",
    "isNSFW": true,
    "url": "https://www.erome.com/{}",
    "urlMain": "https://www.erome.com/",
    "username_claimed": "bob"
  },
  "Exposure": {
    "errorType": "status_code",
    "regexCheck": "^[a-zA-Z0-9-]{1,63}$",
    "url": "https://{}.exposure.co/",
    "urlMain": "https://exposure.co/",
    "username_claimed": "jonasjacobsson"
  },
  "exophase": {
    "errorType": "status_code",
    "url": "https://www.exophase.com/user/{}/",
    "urlMain": "https://www.exophase.com/",
    "username_claimed": "blue"
  },
  "EyeEm": {
    "errorType": "status_code",
    "url": "https://www.eyeem.com/u/{}",
    "urlMain": "https://www.eyeem.com/",
    "username_claimed": "blue"
  },
  "F3.cool": {
    "errorType": "status_code",
    "url": "https://f3.cool/{}/",
    "urlMain": "https://f3.cool/",
    "username_claimed": "blue"
  },
  "Fameswap": {
    "errorType": "status_code",
    "url": "https://fameswap.com/user/{}",
    "urlMain": "https://fameswap.com/",
    "username_claimed": "fameswap"
  },
  "Fandom": {
    "errorType": "status_code",
    "url": "https://www.fandom.com/u/{}",
    "urlMain": "https://www.fandom.com/",
    "username_claimed": "Jungypoo"
  },
  "Fanpop": {
    "errorType": "response_url",
    "errorUrl": "https://www.fanpop.com/",
    "url": "https://www.fanpop.com/fans/{}",
    "urlMain": "https://www.fanpop.com/",
    "username_claimed": "blue"
  },
  "Finanzfrage": {
    "errorType": "status_code",
    "url": "https://www.finanzfrage.net/nutzer/{}",
    "urlMain": "https://www.finanzfrage.net/",
    "username_claimed": "finanzfrage"
  },
  "Flickr": {
    "errorType": "status_code",
    "url": "https://www.flickr.com/people/{}",
    "urlMain": "https://www.flickr.com/",
    "username_claimed": "blue"
  },
  "Flightradar24": {
    "errorType": "status_code",
    "regexCheck": "^[a-zA-Z0-9_]{3,20}$",
    "url": "https://my.flightradar24.com/{}",
    "urlMain": "https://www.flightradar24.com/",
    "username_claimed": "jebbrooks"
  },
  "Flipboard": {
    "errorType": "status_code",
    "regexCheck": "^([a-zA-Z0-9_]){1,15}$",
    "url": "https://flipboard.com/@{}",
    "urlMain": "https://flipboard.com/",
    "username_claimed": "blue"
  },
  "Football": {
    "errorMsg": "\u041f\u043e\u043b\u044c\u0437\u043e\u0432\u0430\u0442\u0435\u043b\u044c \u0441 \u0442\u0430\u043a\u0438\u043c \u0438\u043c\u0435\u043d\u0435\u043c \u043d\u0435 \u043d\u0430\u0439\u0434\u0435\u043d",
    "errorType": "message",
    "url": "https://www.rusfootball.info/user/{}/",
    "urlMain": "https://www.rusfootball.info/",
    "username_claimed": "solo87"
  },
  "FortniteTracker": {
    "errorType": "status_code",
    "url": "https://fortnitetracker.com/profile/all/{}",
    "urlMain": "https://fortnitetracker.com/challenges",
    "username_claimed": "blue"
  },
  "Forum Ophilia": {
    "errorMsg": "that user does not exist",
    "errorType": "message",
    "isNSFW": true,
    "url": "https://www.forumophilia.com/profile.php?mode=viewprofile&u={}",
    "urlMain": "https://www.forumophilia.com/",
    "username_claimed": "bob"
  },
  "Fosstodon": {
    "errorType": "status_code",
    "regexCheck": "^[a-zA-Z0-9_]{1,30}$",
    "url": "https://fosstodon.org/@{}",
    "urlMain": "https://fosstodon.org/",
    "username_claimed": "blue"
  },
  "Framapiaf": {
    "errorType": "status_code",
    "regexCheck": "^[a-zA-Z0-9_]{1,30}$",
    "url": "https://framapiaf.org/@{}",
    "urlMain": "https://framapiaf.org",
    "username_claimed": "pylapp"
  },
  "Freelancer": {
    "errorMsg": "\"users\":{}",
    "errorType": "message",
    "url": "https://www.freelancer.com/u/{}",
    "urlMain": "https://www.freelancer.com/",
    "urlProbe": "https://www.freelancer.com/api/users/0.1/users?usernames%5B%5D={}&compact=true",
    "username_claimed": "red0xff"
  },
  "Freesound": {
    "errorType": "status_code",
    "url": "https://freesound.org/people/{}/",
    "urlMain": "https://freesound.org/",
    "username_claimed": "blue"
  },
  "GNOME VCS": {
    "errorType": "response_url",
    "errorUrl": "https://gitlab.gnome.org/{}",
    "regexCheck": "^(?!-)[a-zA-Z0-9_.-]{2,255}(?<!\\.)$",
    "url": "https://gitlab.gnome.org/{}",
    "urlMain": "https://gitlab.gnome.org/",
    "username_claimed": "adam"
  },
  "GaiaOnline": {
    "errorMsg": "No user ID specified or user does not exist",
    "errorType": "message",
    "url": "https://www.gaiaonline.com/profiles/{}",
    "urlMain": "https://www.gaiaonline.com/",
    "username_claimed": "adam"
  },
  "Gamespot": {
    "errorType": "status_code",
    "url": "https://www.gamespot.com/profile/{}/",
    "urlMain": "https://www.gamespot.com/",
    "username_claimed": "blue"
  },
  "GeeksforGeeks": {
    "errorType": "status_code",
    "url": "https://auth.geeksforgeeks.org/user/{}",
    "urlMain": "https://www.geeksforgeeks.org/",
    "username_claimed": "adam"
  },
  "Genius (Artists)": {
    "errorType": "status_code",
    "regexCheck": "^[a-zA-Z0-9]{5,50}$",
    "url": "https://genius.com/artists/{}",
    "urlMain": "https://genius.com/",
    "username_claimed": "genius"
  },
  "Genius (Users)": {
    "errorType": "status_code",
    "regexCheck": "^[a-zA-Z0-9]*?$",
    "url": "https://genius.com/{}",
    "urlMain": "https://genius.com/",
    "username_claimed": "genius"
  },
  "Gesundheitsfrage": {
    "errorType": "status_code",
    "url": "https://www.gesundheitsfrage.net/nutzer/{}",
    "urlMain": "https://www.gesundheitsfrage.net/",
    "username_claimed": "gutefrage"
  },
  "GetMyUni": {
    "errorType": "status_code",
    "url": "https://www.getmyuni.com/user/{}",
    "urlMain": "https://getmyuni.com/",
    "username_claimed": "Upneet.Grover17"
  },
  "Giant Bomb": {
    "errorType": "status_code",
    "url": "https://www.giantbomb.com/profile/{}/",
    "urlMain": "https://www.giantbomb.com/",
    "username_claimed": "bob"
  },
  "Giphy": {
    "errorType": "message",
    "errorMsg": "<title> GIFs - Find &amp; Share on GIPHY</title>",
    "url": "https://giphy.com/{}",
    "urlMain": "https://giphy.com/",
    "username_claimed": "red"
  },
  "GitBook": {
    "errorType": "status_code",
    "regexCheck": "^[\\w@-]+?$",
    "url": "https://{}.gitbook.io/",
    "urlMain": "https://gitbook.com/",
    "username_claimed": "gitbook"
  },
  "GitHub": {
    "errorType": "status_code",
    "regexCheck": "^[a-zA-Z0-9](?:[a-zA-Z0-9]|-(?=[a-zA-Z0-9])){0,38}$",
    "url": "https://www.github.com/{}",
    "urlMain": "https://www.github.com/",
    "username_claimed": "blue"
  },
  "GitLab": {
    "errorMsg": "[]",
    "errorType": "message",
    "url": "https://gitlab.com/{}",
    "urlMain": "https://gitlab.com/",
    "urlProbe": "https://gitlab.com/api/v4/users?username={}",
    "username_claimed": "blue"
  },
  "Gitea": {
    "errorType": "status_code",
    "url": "https://gitea.com/{}",
    "urlMain": "https://gitea.com/",
    "username_claimed": "xorm"
  },
  "Gitee": {
    "errorType": "status_code",
    "url": "https://gitee.com/{}",
    "urlMain": "https://gitee.com/",
    "username_claimed": "wizzer"
  },
  "GoodReads": {
    "errorType": "status_code",
    "url": "https://www.goodreads.com/{}",
    "urlMain": "https://www.goodreads.com/",
    "username_claimed": "blue"
  },
  "Google Play": {
    "errorMsg": "the requested URL was not found on this server",
    "errorType": "message",
    "url": "https://play.google.com/store/apps/developer?id={}",
    "urlMain": "https://play.google.com",
    "username_claimed": "GitHub"
  },
  "Gradle": {
    "errorType": "status_code",
    "regexCheck": "^(?!-)[a-zA-Z0-9-]{3,}(?<!-)$",
    "url": "https://plugins.gradle.org/u/{}",
    "urlMain": "https://gradle.org/",
    "username_claimed": "jetbrains"
  },
  "Grailed": {
    "errorType": "response_url",
    "errorUrl": "https://www.grailed.com/{}",
    "url": "https://www.grailed.com/{}",
    "urlMain": "https://www.grailed.com/",
    "username_claimed": "blue"
  },
  "Gravatar": {
    "errorType": "status_code",
    "regexCheck": "^((?!\\.).)*$",
    "url": "http://en.gravatar.com/{}",
    "urlMain": "http://en.gravatar.com/",
    "username_claimed": "blue"
  },
  "Gumroad": {
    "errorMsg": "Page not found (404) - Gumroad",
    "errorType": "message",
    "regexCheck": "^[^.]*?$",
    "url": "https://www.gumroad.com/{}",
    "urlMain": "https://www.gumroad.com/",
    "username_claimed": "blue"
  },
  "Gutefrage": {
    "errorType": "status_code",
    "url": "https://www.gutefrage.net/nutzer/{}",
    "urlMain": "https://www.gutefrage.net/",
    "username_claimed": "gutefrage"
  },
  "HackTheBox": {
    "errorType": "status_code",
    "url": "https://forum.hackthebox.com/u/{}",
    "urlMain": "https://forum.hackthebox.com/",
    "username_claimed": "angar"
  },
  "Hackaday": {
    "errorType": "status_code",
    "url": "https://hackaday.io/{}",
    "urlMain": "https://hackaday.io/",
    "username_claimed": "adam"
  },
  "HackenProof (Hackers)": {
    "errorMsg": "Page not found",
    "errorType": "message",
    "regexCheck": "^[\\w-]{,34}$",
    "url": "https://hackenproof.com/hackers/{}",
    "urlMain": "https://hackenproof.com/",
    "username_claimed": "blazezaria"
  },
  "HackerEarth": {
    "errorMsg": "404. URL not found.",
    "errorType": "message",
    "url": "https://hackerearth.com/@{}",
    "urlMain": "https://hackerearth.com/",
    "username_claimed": "naveennamani877"
  },
  "HackerNews": {
    "__comment__": "First errMsg invalid, second errMsg rate limited. Not ideal. Adjust for better rate limit filtering.",
    "errorMsg": [
      "No such user.",
      "Sorry."
    ],
    "errorType": "message",
    "url": "https://news.ycombinator.com/user?id={}",
    "urlMain": "https://news.ycombinator.com/",
    "username_claimed": "blue"
  },
  "HackerOne": {
    "errorMsg": "Page not found",
    "errorType": "message",
    "url": "https://hackerone.com/{}",
    "urlMain": "https://hackerone.com/",
    "username_claimed": "stok"
  },
  "HackerRank": {
    "errorMsg": "Something went wrong",
    "errorType": "message",
    "regexCheck": "^[^.]*?$",
    "url": "https://hackerrank.com/{}",
    "urlMain": "https://hackerrank.com/",
    "username_claimed": "satznova"
  },
  "Harvard Scholar": {
    "errorType": "status_code",
    "url": "https://scholar.harvard.edu/{}",
    "urlMain": "https://scholar.harvard.edu/",
    "username_claimed": "ousmanekane"
  },
  "Hashnode": {
    "errorType": "status_code",
    "url": "https://hashnode.com/@{}",
    "urlMain": "https://hashnode.com",
    "username_claimed": "blue"
  },
  "Heavy-R": {
    "errorMsg": "Channel not found",
    "errorType": "message",
    "isNSFW": true,
    "url": "https://www.heavy-r.com/user/{}",
    "urlMain": "https://www.heavy-r.com/",
    "username_claimed": "kilroy222"
  },
  "Holopin": {
    "errorMsg": "true",
    "errorType": "message",
    "request_method": "POST",
    "request_payload": {
      "username": "{}"
    },
    "url": "https://holopin.io/@{}",
    "urlMain": "https://holopin.io",
    "urlProbe": "https://www.holopin.io/api/auth/username",
    "username_claimed": "red"
  },
  "Houzz": {
    "errorType": "status_code",
    "url": "https://houzz.com/user/{}",
    "urlMain": "https://houzz.com/",
    "username_claimed": "blue"
  },
  "HubPages": {
    "errorType": "status_code",
    "url": "https://hubpages.com/@{}",
    "urlMain": "https://hubpages.com/",
    "username_claimed": "blue"
  },
  "Hubski": {
    "errorMsg": "No such user",
    "errorType": "message",
    "url": "https://hubski.com/user/{}",
    "urlMain": "https://hubski.com/",
    "username_claimed": "blue"
  },
  "HudsonRock": {
    "errorMsg": "This username is not associated",
    "errorType": "message",
    "url": "https://cavalier.hudsonrock.com/api/json/v2/osint-tools/search-by-username?username={}",
    "urlMain": "https://hudsonrock.com",
    "username_claimed": "testadmin"
  },
  "Hugging Face": {
    "errorType": "status_code",
    "url": "https://huggingface.co/{}",
    "urlMain": "https://huggingface.co/",
    "username_claimed": "Pasanlaksitha"
  },
  "IFTTT": {
    "errorType": "status_code",
    "regexCheck": "^[A-Za-z0-9]{3,35}$",
    "url": "https://www.ifttt.com/p/{}",
    "urlMain": "https://www.ifttt.com/",
    "username_claimed": "blue"
  },
  "IRC-Galleria": {
    "errorType": "response_url",
    "errorUrl": "https://irc-galleria.net/users/search?username={}",
    "url": "https://irc-galleria.net/user/{}",
    "urlMain": "https://irc-galleria.net/",
    "username_claimed": "appas"
  },
  "Icons8 Community": {
    "errorType": "status_code",
    "url": "https://community.icons8.com/u/{}/summary",
    "urlMain": "https://community.icons8.com/",
    "username_claimed": "thefourCraft"
  },
  "Image Fap": {
    "errorMsg": "Not found",
    "errorType": "message",
    "isNSFW": true,
    "url": "https://www.imagefap.com/profile/{}",
    "urlMain": "https://www.imagefap.com/",
    "username_claimed": "blue"
  },
  "ImgUp.cz": {
    "errorType": "status_code",
    "url": "https://imgup.cz/{}",
    "urlMain": "https://imgup.cz/",
    "username_claimed": "adam"
  },
  "Imgur": {
    "errorType": "status_code",
    "url": "https://imgur.com/user/{}",
    "urlMain": "https://imgur.com/",
    "urlProbe": "https://api.imgur.com/account/v1/accounts/{}?client_id=546c25a59c58ad7",
    "username_claimed": "blue"
  },
  "Instagram": {
    "errorType": "status_code",
    "url": "https://instagram.com/{}",
    "urlMain": "https://instagram.com/",
    "urlProbe": "https://imginn.com/{}",
    "username_claimed": "instagram"
  },
  "Instapaper": {
    "errorType": "status_code",
    "request_method": "GET",
    "url": "https://www.instapaper.com/p/{}",
    "urlMain": "https://www.instapaper.com/",
    "username_claimed": "john"
  },
  "Instructables": {
    "errorType": "status_code",
    "url": "https://www.instructables.com/member/{}",
    "urlMain": "https://www.instructables.com/",
    "urlProbe": "https://www.instructables.com/json-api/showAuthorExists?screenName={}",
    "username_claimed": "blue"
  },
  "Intigriti": {
    "errorType": "status_code",
    "regexCheck": "[a-z0-9_]{1,25}",
    "request_method": "GET",
    "url": "https://app.intigriti.com/profile/{}",
    "urlMain": "https://app.intigriti.com",
    "urlProbe": "https://api.intigriti.com/user/public/profile/{}",
    "username_claimed": "blue"
  },
  "Ionic Forum": {
    "errorType": "status_code",
    "url": "https://forum.ionicframework.com/u/{}",
    "urlMain": "https://forum.ionicframework.com/",
    "username_claimed": "theblue222"
  },
  "Issuu": {
    "errorType": "status_code",
    "url": "https://issuu.com/{}",
    "urlMain": "https://issuu.com/",
    "username_claimed": "jenny"
  },
  "Itch.io": {
    "errorType": "status_code",
    "regexCheck": "^[\\w@-]+?$",
    "url": "https://{}.itch.io/",
    "urlMain": "https://itch.io/",
    "username_claimed": "blue"
  },
  "Itemfix": {
    "errorMsg": "<title>ItemFix - Channel: </title>",
    "errorType": "message",
    "url": "https://www.itemfix.com/c/{}",
    "urlMain": "https://www.itemfix.com/",
    "username_claimed": "blue"
  },
  "Jellyfin Weblate": {
    "errorType": "status_code",
    "regexCheck": "^[a-zA-Z0-9@._-]{1,150}$",
    "url": "https://translate.jellyfin.org/user/{}/",
    "urlMain": "https://translate.jellyfin.org/",
    "username_claimed": "EraYaN"
  },
  "Jimdo": {
    "errorType": "status_code",
    "regexCheck": "^[\\w@-]+?$",
    "url": "https://{}.jimdosite.com",
    "urlMain": "https://jimdosite.com/",
    "username_claimed": "jenny"
  },
  "Joplin Forum": {
    "errorType": "status_code",
    "url": "https://discourse.joplinapp.org/u/{}",
    "urlMain": "https://discourse.joplinapp.org/",
    "username_claimed": "laurent"
  },
  "Kaggle": {
    "errorType": "status_code",
    "url": "https://www.kaggle.com/{}",
    "urlMain": "https://www.kaggle.com/",
    "username_claimed": "dansbecker"
  },
  "kaskus": {
    "errorType": "status_code",
    "url": "https://www.kaskus.co.id/@{}",
    "urlMain": "https://www.kaskus.co.id/",
    "username_claimed": "l0mbart"
  },
  "Keybase": {
    "errorType": "status_code",
    "url": "https://keybase.io/{}",
    "urlMain": "https://keybase.io/",
    "username_claimed": "blue"
  },
  "Kick": {
    "__comment__": "Cloudflare. Only viable when proxied.",
    "errorType": "status_code",
    "url": "https://kick.com/{}",
    "urlMain": "https://kick.com/",
    "urlProbe": "https://kick.com/api/v2/channels/{}",
    "username_claimed": "blue"
  },
  "Kik": {
    "errorMsg": "The page you requested was not found",
    "errorType": "message",
    "url": "https://kik.me/{}",
    "urlMain": "http://kik.me/",
    "urlProbe": "https://ws2.kik.com/user/{}",
    "username_claimed": "blue"
  },
  "Kongregate": {
    "errorType": "status_code",
    "headers": {
      "Accept": "text/html"
    },
    "regexCheck": "^[a-zA-Z][a-zA-Z0-9_-]*$",
    "url": "https://www.kongregate.com/accounts/{}",
    "urlMain": "https://www.kongregate.com/",
    "username_claimed": "blue"
  },
  "LOR": {
    "errorType": "status_code",
    "url": "https://www.linux.org.ru/people/{}/profile",
    "urlMain": "https://linux.org.ru/",
    "username_claimed": "red"
  },
  "Laracast": {
    "errorType":"status_code",
    "url": "https://laracasts.com/@{}",
    "urlMain": "https://laracasts.com/",
    "regexCheck": "^[a-zA-Z0-9_-]{3,}$",
    "username_claimed": "user1"
  },
  "Launchpad": {
    "errorType": "status_code",
    "url": "https://launchpad.net/~{}",
    "urlMain": "https://launchpad.net/",
    "username_claimed": "blue"
  },
  "LeetCode": {
    "errorType": "status_code",
    "url": "https://leetcode.com/{}",
    "urlMain": "https://leetcode.com/",
    "username_claimed": "blue"
  },
  "LessWrong": {
    "errorType": "status_code",
    "url": "https://www.lesswrong.com/users/@{}",
    "urlMain": "https://www.lesswrong.com/",
    "username_claimed": "blue"
  },
  "Letterboxd": {
    "errorMsg": "Sorry, we can\u2019t find the page you\u2019ve requested.",
    "errorType": "message",
    "url": "https://letterboxd.com/{}",
    "urlMain": "https://letterboxd.com/",
    "username_claimed": "blue"
  },
  "LibraryThing": {
    "errorMsg": "<p>Error: This user doesn't exist</p>",
    "errorType": "message",
    "headers": {
      "Cookie": "LTAnonSessionID=3159599315; LTUnifiedCookie=%7B%22areyouhuman%22%3A1%7D; "
    },
    "url": "https://www.librarything.com/profile/{}",
    "urlMain": "https://www.librarything.com/",
    "username_claimed": "blue"
  },
  "Lichess": {
    "errorType": "status_code",
    "url": "https://lichess.org/@/{}",
    "urlMain": "https://lichess.org",
    "username_claimed": "john"
  },
  "LinkedIn": {
    "errorType": "status_code",
    "regexCheck": "^[a-zA-Z0-9]{3,100}$",
    "request_method": "GET",
    "url": "https://linkedin.com/in/{}",
    "urlMain": "https://linkedin.com",
    "username_claimed": "paulpfeister"
  },
  "Linktree": {
    "errorMsg": "\"statusCode\":404",
    "errorType": "message",
    "regexCheck": "^[\\w\\.]{2,30}$",
    "url": "https://linktr.ee/{}",
    "urlMain": "https://linktr.ee/",
    "username_claimed": "anne"
  },
  "LinuxFR.org": {
    "errorType": "status_code",
    "url": "https://linuxfr.org/users/{}",
    "urlMain": "https://linuxfr.org/",
    "username_claimed": "pylapp"
  },
  "Listed": {
    "errorType": "response_url",
    "errorUrl": "https://listed.to/@{}",
    "url": "https://listed.to/@{}",
    "urlMain": "https://listed.to/",
    "username_claimed": "listed"
  },
  "LiveJournal": {
    "errorType": "status_code",
    "regexCheck": "^[a-zA-Z][a-zA-Z0-9_-]*$",
    "url": "https://{}.livejournal.com",
    "urlMain": "https://www.livejournal.com/",
    "username_claimed": "blue"
  },
  "Lobsters": {
    "errorType": "status_code",
    "regexCheck": "[A-Za-z0-9][A-Za-z0-9_-]{0,24}",
    "url": "https://lobste.rs/u/{}",
    "urlMain": "https://lobste.rs/",
    "username_claimed": "jcs"
  },
  "LottieFiles": {
    "errorType": "status_code",
    "url": "https://lottiefiles.com/{}",
    "urlMain": "https://lottiefiles.com/",
    "username_claimed": "lottiefiles"
  },
  "LushStories": {
    "errorType": "status_code",
    "isNSFW": true,
    "url": "https://www.lushstories.com/profile/{}",
    "urlMain": "https://www.lushstories.com/",
    "username_claimed": "chris_brown"
  },
  "MMORPG Forum": {
    "errorType": "status_code",
    "url": "https://forums.mmorpg.com/profile/{}",
    "urlMain": "https://forums.mmorpg.com/",
    "username_claimed": "goku"
  },
  "Mamot": {
    "errorType": "status_code",
    "regexCheck": "^[a-zA-Z0-9_]{1,30}$",
    "url": "https://mamot.fr/@{}",
    "urlMain": "https://mamot.fr/",
    "username_claimed": "anciensEnssat"
  },
  "Medium": {
    "errorMsg": "<body",
    "errorType": "message",
    "url": "https://medium.com/@{}",
    "urlMain": "https://medium.com/",
    "urlProbe": "https://medium.com/feed/@{}",
    "username_claimed": "blue"
  },
  "Memrise": {
    "errorType": "status_code",
    "url": "https://www.memrise.com/user/{}/",
    "urlMain": "https://www.memrise.com/",
    "username_claimed": "blue"
  },
  "Minecraft": {
    "errorMsg": "Couldn't find any profile with name",
    "errorType": "message",
    "url": "https://api.mojang.com/users/profiles/minecraft/{}",
    "urlMain": "https://minecraft.net/",
    "username_claimed": "blue"
  },
  "MixCloud": {
    "errorType": "status_code",
    "url": "https://www.mixcloud.com/{}/",
    "urlMain": "https://www.mixcloud.com/",
    "urlProbe": "https://api.mixcloud.com/{}/",
    "username_claimed": "jenny"
  },
  "Monkeytype": {
    "errorType": "status_code",
    "url": "https://monkeytype.com/profile/{}",
    "urlMain": "https://monkeytype.com/",
    "urlProbe": "https://api.monkeytype.com/users/{}/profile",
    "username_claimed": "Lost_Arrow"
  },
  "Motherless": {
    "errorMsg": "no longer a member",
    "errorType": "message",
    "isNSFW": true,
    "url": "https://motherless.com/m/{}",
    "urlMain": "https://motherless.com/",
    "username_claimed": "hacker"
  },
  "Motorradfrage": {
    "errorType": "status_code",
    "url": "https://www.motorradfrage.net/nutzer/{}",
    "urlMain": "https://www.motorradfrage.net/",
    "username_claimed": "gutefrage"
  },
  "MyAnimeList": {
    "errorType": "status_code",
    "url": "https://myanimelist.net/profile/{}",
    "urlMain": "https://myanimelist.net/",
    "username_claimed": "blue"
  },
  "MyMiniFactory": {
    "errorType": "status_code",
    "url": "https://www.myminifactory.com/users/{}",
    "urlMain": "https://www.myminifactory.com/",
    "username_claimed": "blue"
  },
  "Mydramalist": {
  "errorMsg": "The requested page was not found",
  "errorType": "message",
  "url": "https://www.mydramalist.com/profile/{}",
  "urlMain": "https://mydramalist.com",
  "username_claimed": "elhadidy12398"
},
  "Myspace": {
    "errorType": "status_code",
    "url": "https://myspace.com/{}",
    "urlMain": "https://myspace.com/",
    "username_claimed": "blue"
  },
  "NICommunityForum": {
    "errorMsg": "The page you were looking for could not be found.",
    "errorType": "message",
    "url": "https://community.native-instruments.com/profile/{}",
    "urlMain": "https://www.native-instruments.com/forum/",
    "username_claimed": "jambert"
  },
  "namuwiki": {
    "__comment__": "This is a Korean site and it's expected to return false negatives in certain other regions.",
    "errorType": "status_code",
    "url": "https://namu.wiki/w/%EC%82%AC%EC%9A%A9%EC%9E%90:{}",
    "urlMain": "https://namu.wiki/",
    "username_claimed": "namu"
  },
  "NationStates Nation": {
    "errorMsg": "Was this your nation? It may have ceased to exist due to inactivity, but can rise again!",
    "errorType": "message",
    "url": "https://nationstates.net/nation={}",
    "urlMain": "https://nationstates.net",
    "username_claimed": "the_holy_principality_of_saint_mark"
  },
  "NationStates Region": {
    "errorMsg": "does not exist.",
    "errorType": "message",
    "url": "https://nationstates.net/region={}",
    "urlMain": "https://nationstates.net",
    "username_claimed": "the_west_pacific"
  },
  "Naver": {
    "errorType": "status_code",
    "url": "https://blog.naver.com/{}",
    "urlMain": "https://naver.com",
    "username_claimed": "blue"
  },
  "Needrom": {
    "errorType": "status_code",
    "url": "https://www.needrom.com/author/{}/",
    "urlMain": "https://www.needrom.com/",
    "username_claimed": "needrom"
  },
  "Newgrounds": {
    "errorType": "status_code",
    "regexCheck": "^[a-zA-Z][a-zA-Z0-9_-]*$",
    "url": "https://{}.newgrounds.com",
    "urlMain": "https://newgrounds.com",
    "username_claimed": "blue"
  },
  "Nextcloud Forum": {
    "errorType": "status_code",
    "regexCheck": "^(?![.-])[a-zA-Z0-9_.-]{3,20}$",
    "url": "https://help.nextcloud.com/u/{}/summary",
    "urlMain": "https://nextcloud.com/",
    "username_claimed": "blue"
  },
  "Nightbot": {
    "errorType": "status_code",
    "url": "https://nightbot.tv/t/{}/commands",
    "urlMain": "https://nightbot.tv/",
    "urlProbe": "https://api.nightbot.tv/1/channels/t/{}",
    "username_claimed": "green"
  },
  "Ninja Kiwi": {
    "errorType": "response_url",
    "errorUrl": "https://ninjakiwi.com/profile/{}",
    "url": "https://ninjakiwi.com/profile/{}",
    "urlMain": "https://ninjakiwi.com/",
    "username_claimed": "Kyruko"
  },
  "NintendoLife": {
    "errorType": "status_code",
    "url": "https://www.nintendolife.com/users/{}",
    "urlMain": "https://www.nintendolife.com/",
    "username_claimed": "goku"
  },
  "NitroType": {
    "errorMsg": "<title>Nitro Type | Competitive Typing Game | Race Your Friends</title>",
    "errorType": "message",
    "url": "https://www.nitrotype.com/racer/{}",
    "urlMain": "https://www.nitrotype.com/",
    "username_claimed": "jianclash"
  },
  "NotABug.org": {
    "errorType": "status_code",
    "url": "https://notabug.org/{}",
    "urlMain": "https://notabug.org/",
    "urlProbe": "https://notabug.org/{}/followers",
    "username_claimed": "red"
  },
  "Nyaa.si": {
    "errorType": "status_code",
    "url": "https://nyaa.si/user/{}",
    "urlMain": "https://nyaa.si/",
    "username_claimed": "blue"
  },
  "Open Collective": {
    "errorMsg": "Oops! Page not found",
    "errorType": "message",
    "url": "https://opencollective.com/{}",
    "urlMain": "https://opencollective.com/",
    "username_claimed": "pylapp"
  },
  "OpenStreetMap": {
    "errorType": "status_code",
    "regexCheck": "^[^.]*?$",
    "url": "https://www.openstreetmap.org/user/{}",
    "urlMain": "https://www.openstreetmap.org/",
    "username_claimed": "blue"
  },
  "Opensource": {
    "errorType": "status_code",
    "url": "https://opensource.com/users/{}",
    "urlMain": "https://opensource.com/",
    "username_claimed": "red"
  },
  "OurDJTalk": {
    "errorMsg": "The specified member cannot be found",
    "errorType": "message",
    "url": "https://ourdjtalk.com/members?username={}",
    "urlMain": "https://ourdjtalk.com/",
    "username_claimed": "steve"
  },
  "Outgress": {
    "errorMsg": "Outgress - Error",
    "errorType": "message",
    "url": "https://outgress.com/agents/{}",
    "urlMain": "https://outgress.com/",
    "username_claimed": "pylapp"
  },
  "PCGamer": {
    "errorMsg": "The specified member cannot be found. Please enter a member's entire name.",
    "errorType": "message",
    "url": "https://forums.pcgamer.com/members/?username={}",
    "urlMain": "https://pcgamer.com",
    "username_claimed": "admin"
  },
  "PSNProfiles.com": {
    "errorType": "response_url",
    "errorUrl": "https://psnprofiles.com/?psnId={}",
    "url": "https://psnprofiles.com/{}",
    "urlMain": "https://psnprofiles.com/",
    "username_claimed": "blue"
  },
  "Packagist": {
    "errorType": "response_url",
    "errorUrl": "https://packagist.org/search/?q={}&reason=vendor_not_found",
    "url": "https://packagist.org/packages/{}/",
    "urlMain": "https://packagist.org/",
    "username_claimed": "psr"
  },
  "Pastebin": {
    "errorMsg": "Not Found (#404)",
    "errorType": "message",
    "url": "https://pastebin.com/u/{}",
    "urlMain": "https://pastebin.com/",
    "username_claimed": "blue"
  },
  "Patreon": {
    "errorType": "status_code",
    "url": "https://www.patreon.com/{}",
    "urlMain": "https://www.patreon.com/",
    "username_claimed": "blue"
  },
  "PentesterLab": {
    "errorType": "status_code",
    "regexCheck": "^[\\w]{4,30}$",
    "url": "https://pentesterlab.com/profile/{}",
    "urlMain": "https://pentesterlab.com/",
    "username_claimed": "0day"
  },
  "PepperIT": {
    "errorMsg": "La pagina che hai provato a raggiungere non si trova qui",
    "errorType": "message",
    "url": "https://www.pepper.it/profile/{}/overview",
    "urlMain": "https://www.pepper.it",
    "username_claimed": "asoluinostrisca"
  },
  "Periscope": {
    "errorType": "status_code",
    "url": "https://www.periscope.tv/{}/",
    "urlMain": "https://www.periscope.tv/",
    "username_claimed": "blue"
  },
  "Pinkbike": {
    "errorType": "status_code",
    "regexCheck": "^[^.]*?$",
    "url": "https://www.pinkbike.com/u/{}/",
    "urlMain": "https://www.pinkbike.com/",
    "username_claimed": "blue"
  },
  "pixelfed.social": {
    "errorType": "status_code",
    "url": "https://pixelfed.social/{}/",
    "urlMain": "https://pixelfed.social",
    "username_claimed": "pylapp"
  },
  "PlayStore": {
    "errorType": "status_code",
    "url": "https://play.google.com/store/apps/developer?id={}",
    "urlMain": "https://play.google.com/store",
    "username_claimed": "Facebook"
  },
  "Playstrategy": {
    "errorType": "status_code",
    "url": "https://playstrategy.org/@/{}",
    "urlMain": "https://playstrategy.org",
    "username_claimed": "oruro"
  },
  "Plurk": {
    "errorMsg": "User Not Found!",
    "errorType": "message",
    "url": "https://www.plurk.com/{}",
    "urlMain": "https://www.plurk.com/",
    "username_claimed": "plurkoffice"
  },
  "PocketStars": {
    "errorMsg": "Join Your Favorite Adult Stars",
    "errorType": "message",
    "isNSFW": true,
    "url": "https://pocketstars.com/{}",
    "urlMain": "https://pocketstars.com/",
    "username_claimed": "hacker"
  },
  "Pokemon Showdown": {
    "errorType": "status_code",
    "url": "https://pokemonshowdown.com/users/{}",
    "urlMain": "https://pokemonshowdown.com",
    "username_claimed": "blue"
  },
  "Polarsteps": {
    "errorType": "status_code",
    "url": "https://polarsteps.com/{}",
    "urlMain": "https://polarsteps.com/",
    "urlProbe": "https://api.polarsteps.com/users/byusername/{}",
    "username_claimed": "james"
  },
  "Polygon": {
    "errorType": "status_code",
    "url": "https://www.polygon.com/users/{}",
    "urlMain": "https://www.polygon.com/",
    "username_claimed": "swiftstickler"
  },
  "Polymart": {
    "errorType": "response_url",
    "errorUrl": "https://polymart.org/user/-1",
    "url": "https://polymart.org/user/{}",
    "urlMain": "https://polymart.org/",
    "username_claimed": "craciu25yt"
  },
  "Pornhub": {
    "errorType": "status_code",
    "isNSFW": true,
    "url": "https://pornhub.com/users/{}",
    "urlMain": "https://pornhub.com/",
    "username_claimed": "blue"
  },
  "ProductHunt": {
    "errorType": "status_code",
    "url": "https://www.producthunt.com/@{}",
    "urlMain": "https://www.producthunt.com/",
    "username_claimed": "jenny"
  },
  "programming.dev": {
    "errorMsg": "Error!",
    "errorType": "message",
    "url": "https://programming.dev/u/{}",
    "urlMain": "https://programming.dev",
    "username_claimed": "pylapp"
  },
  "Pychess": {
  "errorType": "message",
  "errorMsg": "404",
  "url": "https://www.pychess.org/@/{}",
  "urlMain": "https://www.pychess.org",
  "username_claimed": "gbtami"
  },
  "PromoDJ": {
    "errorType": "status_code",
    "url": "http://promodj.com/{}",
    "urlMain": "http://promodj.com/",
    "username_claimed": "blue"
  },
  "PyPi": {
    "errorType": "status_code",
    "url": "https://pypi.org/user/{}",
    "urlProbe": "https://pypi.org/_includes/administer-user-include/{}",
    "urlMain": "https://pypi.org",
    "username_claimed": "Blue"
  },
  "Rajce.net": {
    "errorType": "status_code",
    "regexCheck": "^[\\w@-]+?$",
    "url": "https://{}.rajce.idnes.cz/",
    "urlMain": "https://www.rajce.idnes.cz/",
    "username_claimed": "blue"
  },
  "Rarible": {
    "errorType": "status_code",
    "url": "https://rarible.com/marketplace/api/v4/urls/{}",
    "urlMain": "https://rarible.com/",
    "username_claimed": "blue"
  },
  "Rate Your Music": {
    "errorType": "status_code",
    "url": "https://rateyourmusic.com/~{}",
    "urlMain": "https://rateyourmusic.com/",
    "username_claimed": "blue"
  },
  "Rclone Forum": {
    "errorType": "status_code",
    "url": "https://forum.rclone.org/u/{}",
    "urlMain": "https://forum.rclone.org/",
    "username_claimed": "ncw"
  },
  "RedTube": {
    "errorType": "status_code",
    "isNSFW": true,
    "url": "https://www.redtube.com/users/{}",
    "urlMain": "https://www.redtube.com/",
    "username_claimed": "hacker"
  },
  "Redbubble": {
    "errorType": "status_code",
    "url": "https://www.redbubble.com/people/{}",
    "urlMain": "https://www.redbubble.com/",
    "username_claimed": "blue"
  },
  "Reddit": {
    "errorMsg": "Sorry, nobody on Reddit goes by that name.",
    "errorType": "message",
    "headers": {
      "accept-language": "en-US,en;q=0.9"
    },
    "url": "https://www.reddit.com/user/{}",
    "urlMain": "https://www.reddit.com/",
    "username_claimed": "blue"
  },
  "Reisefrage": {
    "errorType": "status_code",
    "url": "https://www.reisefrage.net/nutzer/{}",
    "urlMain": "https://www.reisefrage.net/",
    "username_claimed": "reisefrage"
  },
  "Replit.com": {
    "errorType": "status_code",
    "url": "https://replit.com/@{}",
    "urlMain": "https://replit.com/",
    "username_claimed": "blue"
  },
  "ResearchGate": {
    "errorType": "response_url",
    "errorUrl": "https://www.researchgate.net/directory/profiles",
    "regexCheck": "\\w+_\\w+",
    "url": "https://www.researchgate.net/profile/{}",
    "urlMain": "https://www.researchgate.net/",
    "username_claimed": "John_Smith"
  },
  "ReverbNation": {
    "errorMsg": "Sorry, we couldn't find that page",
    "errorType": "message",
    "url": "https://www.reverbnation.com/{}",
    "urlMain": "https://www.reverbnation.com/",
    "username_claimed": "blue"
  },
  "Roblox": {
    "errorType": "status_code",
    "url": "https://www.roblox.com/user.aspx?username={}",
    "urlMain": "https://www.roblox.com/",
    "username_claimed": "bluewolfekiller"
  },
  "RocketTube": {
    "errorMsg": "OOPS! Houston, we have a problem",
    "errorType": "message",
    "isNSFW": true,
    "url": "https://www.rockettube.com/{}",
    "urlMain": "https://www.rockettube.com/",
    "username_claimed": "Tatteddick5600"
  },
  "RoyalCams": {
    "errorType": "status_code",
    "url": "https://royalcams.com/profile/{}",
    "urlMain": "https://royalcams.com",
    "username_claimed": "asuna-black"
  },
  "RubyGems": {
    "errorType": "status_code",
    "regexCheck": "^[a-zA-Z][a-zA-Z0-9_-]{1,40}",
    "url": "https://rubygems.org/profiles/{}",
    "urlMain": "https://rubygems.org/",
    "username_claimed": "blue"
  },
  "Rumble": {
    "errorType": "status_code",
    "url": "https://rumble.com/user/{}",
    "urlMain": "https://rumble.com/",
    "username_claimed": "John"
  },
  "RuneScape": {
    "errorMsg": "{\"error\":\"NO_PROFILE\",\"loggedIn\":\"false\"}",
    "errorType": "message",
    "regexCheck": "^(?! )[\\w -]{1,12}(?<! )$",
    "url": "https://apps.runescape.com/runemetrics/app/overview/player/{}",
    "urlMain": "https://www.runescape.com/",
    "urlProbe": "https://apps.runescape.com/runemetrics/profile/profile?user={}",
    "username_claimed": "L33"
  },
  "SWAPD": {
    "errorType": "status_code",
    "url": "https://swapd.co/u/{}",
    "urlMain": "https://swapd.co/",
    "username_claimed": "swapd"
  },
  "Sbazar.cz": {
    "errorType": "status_code",
    "url": "https://www.sbazar.cz/{}",
    "urlMain": "https://www.sbazar.cz/",
    "username_claimed": "blue"
  },
  "Scratch": {
    "errorType": "status_code",
    "url": "https://scratch.mit.edu/users/{}",
    "urlMain": "https://scratch.mit.edu/",
    "username_claimed": "griffpatch"
  },
  "Scribd": {
    "errorMsg": "Page not found",
    "errorType": "message",
    "url": "https://www.scribd.com/{}",
    "urlMain": "https://www.scribd.com/",
    "username_claimed": "blue"
  },
  "ShitpostBot5000": {
    "errorType": "status_code",
    "url": "https://www.shitpostbot.com/user/{}",
    "urlMain": "https://www.shitpostbot.com/",
    "username_claimed": "blue"
  },
  "Signal": {
    "errorMsg": "Oops! That page doesn\u2019t exist or is private.",
    "errorType": "message",
    "url": "https://community.signalusers.org/u/{}",
    "urlMain": "https://community.signalusers.org",
    "username_claimed": "jlund"
  },
  "Sketchfab": {
    "errorType": "status_code",
    "url": "https://sketchfab.com/{}",
    "urlMain": "https://sketchfab.com/",
    "username_claimed": "blue"
  },
  "Slack": {
    "errorType": "status_code",
    "regexCheck": "^[a-zA-Z][a-zA-Z0-9_-]*$",
    "url": "https://{}.slack.com",
    "urlMain": "https://slack.com",
    "username_claimed": "blue"
  },
  "Slant": {
    "errorType": "status_code",
    "regexCheck": "^.{2,32}$",
    "url": "https://www.slant.co/users/{}",
    "urlMain": "https://www.slant.co/",
    "username_claimed": "blue"
  },
  "Slashdot": {
    "errorMsg": "user you requested does not exist",
    "errorType": "message",
    "url": "https://slashdot.org/~{}",
    "urlMain": "https://slashdot.org",
    "username_claimed": "blue"
  },
  "SlideShare": {
    "errorType": "message",
    "errorMsg": "<title>Page no longer exists</title>",
    "url": "https://slideshare.net/{}",
    "urlMain": "https://slideshare.net/",
    "username_claimed": "blue"
  },
  "Slides": {
    "errorCode": 204,
    "errorType": "status_code",
    "url": "https://slides.com/{}",
    "urlMain": "https://slides.com/",
    "username_claimed": "blue"
  },
  "SmugMug": {
    "errorType": "status_code",
    "regexCheck": "^[a-zA-Z]{1,35}$",
    "url": "https://{}.smugmug.com",
    "urlMain": "https://smugmug.com",
    "username_claimed": "winchester"
  },
  "Smule": {
    "errorMsg": "Smule | Page Not Found (404)",
    "errorType": "message",
    "url": "https://www.smule.com/{}",
    "urlMain": "https://www.smule.com/",
    "username_claimed": "blue"
  },
  "Snapchat": {
    "errorType": "status_code",
    "regexCheck": "^[a-z][a-z-_.]{3,15}",
    "request_method": "GET",
    "url": "https://www.snapchat.com/add/{}",
    "urlMain": "https://www.snapchat.com",
    "username_claimed": "teamsnapchat"
  },
  "SOOP": {
    "errorType": "status_code",
    "url": "https://www.sooplive.co.kr/station/{}",
    "urlMain": "https://www.sooplive.co.kr/",
    "urlProbe": "https://api-channel.sooplive.co.kr/v1.1/channel/{}/station",
    "username_claimed": "udkn"
  },
  "SoundCloud": {
    "errorType": "status_code",
    "url": "https://soundcloud.com/{}",
    "urlMain": "https://soundcloud.com/",
    "username_claimed": "blue"
  },
  "SourceForge": {
    "errorType": "status_code",
    "url": "https://sourceforge.net/u/{}",
    "urlMain": "https://sourceforge.net/",
    "username_claimed": "blue"
  },
  "SoylentNews": {
    "errorMsg": "The user you requested does not exist, no matter how much you wish this might be the case.",
    "errorType": "message",
    "url": "https://soylentnews.org/~{}",
    "urlMain": "https://soylentnews.org",
    "username_claimed": "adam"
  },
  "SpeakerDeck": {
    "errorType": "status_code",
    "url": "https://speakerdeck.com/{}",
    "urlMain": "https://speakerdeck.com/",
    "username_claimed": "pylapp"
  },
  "Speedrun.com": {
    "errorType": "status_code",
    "url": "https://speedrun.com/users/{}",
    "urlMain": "https://speedrun.com/",
    "username_claimed": "example"
  },
  "Spells8": {
    "errorType": "status_code",
    "url": "https://forum.spells8.com/u/{}",
    "urlMain": "https://spells8.com",
    "username_claimed": "susurrus"
  },
  "Splice": {
    "errorType": "status_code",
    "url": "https://splice.com/{}",
    "urlMain": "https://splice.com/",
    "username_claimed": "splice"
  },
  "Splits.io": {
    "errorType": "status_code",
    "regexCheck": "^[^.]*?$",
    "url": "https://splits.io/users/{}",
    "urlMain": "https://splits.io",
    "username_claimed": "cambosteve"
  },
  "Sporcle": {
    "errorType": "status_code",
    "url": "https://www.sporcle.com/user/{}/people",
    "urlMain": "https://www.sporcle.com/",
    "username_claimed": "blue"
  },
  "Sportlerfrage": {
    "errorType": "status_code",
    "url": "https://www.sportlerfrage.net/nutzer/{}",
    "urlMain": "https://www.sportlerfrage.net/",
    "username_claimed": "sportlerfrage"
  },
  "SportsRU": {
    "errorType": "status_code",
    "url": "https://www.sports.ru/profile/{}/",
    "urlMain": "https://www.sports.ru/",
    "username_claimed": "blue"
  },
  "Spotify": {
    "errorType": "status_code",

    "url": "https://open.spotify.com/user/{}",
    "urlMain": "https://open.spotify.com/",
    "username_claimed": "blue"
  },
  "Star Citizen": {
    "errorMsg": "404",
    "errorType": "message",
    "url": "https://robertsspaceindustries.com/citizens/{}",
    "urlMain": "https://robertsspaceindustries.com/",
    "username_claimed": "blue"
  },
  "Steam Community (Group)": {
    "errorMsg": "No group could be retrieved for the given URL",
    "errorType": "message",
    "url": "https://steamcommunity.com/groups/{}",
    "urlMain": "https://steamcommunity.com/",
    "username_claimed": "blue"
  },
  "Steam Community (User)": {
    "errorMsg": "The specified profile could not be found",
    "errorType": "message",
    "url": "https://steamcommunity.com/id/{}/",
    "urlMain": "https://steamcommunity.com/",
    "username_claimed": "blue"
  },
  "Strava": {
    "errorType": "status_code",
    "regexCheck": "^[^.]*?$",
    "url": "https://www.strava.com/athletes/{}",
    "urlMain": "https://www.strava.com/",
    "username_claimed": "blue"
  },
  "SublimeForum": {
    "errorType": "status_code",
    "url": "https://forum.sublimetext.com/u/{}",
    "urlMain": "https://forum.sublimetext.com/",
    "username_claimed": "blue"
  },
  "TETR.IO": {
    "errorMsg": "No such user!",
    "errorType": "message",
    "url": "https://ch.tetr.io/u/{}",
    "urlMain": "https://tetr.io",
    "urlProbe": "https://ch.tetr.io/api/users/{}",
    "username_claimed": "osk"
  },
  "Tiendanube": {
    "url": "https://{}.mitiendanube.com/",
    "urlMain": "https://www.tiendanube.com/",
    "errorType": "status_code",
    "username_claimed": "blue"
  },
  "Topcoder": {
    "errorType": "status_code",
    "url": "https://profiles.topcoder.com/{}/",
    "urlMain": "https://topcoder.com/",
    "username_claimed": "USER",
    "urlProbe": "https://api.topcoder.com/v5/members/{}",
    "regexCheck": "[a-zA-Z0-9 ]"
  },
  "TRAKTRAIN": {
    "errorType": "status_code",
    "url": "https://traktrain.com/{}",
    "urlMain": "https://traktrain.com/",
    "username_claimed": "traktrain"
  },
  "Telegram": {
    "errorMsg": [
      "<title>Telegram Messenger</title>",
      "If you have <strong>Telegram</strong>, you can contact <a class=\"tgme_username_link\" href=\"tg://resolve?domain="
    ],
    "errorType": "message",
    "regexCheck": "^[a-zA-Z0-9_]{3,32}[^_]$",
    "url": "https://t.me/{}",
    "urlMain": "https://t.me/",
    "username_claimed": "blue"
  },
  "Tellonym.me": {
    "errorType": "status_code",
    "url": "https://tellonym.me/{}",
    "urlMain": "https://tellonym.me/",
    "username_claimed": "blue"
  },
  "Tenor": {
    "errorType": "status_code",
    "regexCheck": "^[A-Za-z0-9_]{2,32}$",
    "url": "https://tenor.com/users/{}",
    "urlMain": "https://tenor.com/",
    "username_claimed": "red"
  },
  "ThemeForest": {
    "errorType": "status_code",
    "url": "https://themeforest.net/user/{}",
    "urlMain": "https://themeforest.net/",
    "username_claimed": "user"
  },
  "tistory": {
    "errorType": "status_code",
    "url": "https://{}.tistory.com/",
    "urlMain": "https://www.tistory.com/",
    "username_claimed": "notice"
  },
  "TnAFlix": {
    "errorType": "status_code",
    "isNSFW": true,
    "url": "https://www.tnaflix.com/profile/{}",
    "urlMain": "https://www.tnaflix.com/",
    "username_claimed": "hacker"
  },
  "TradingView": {
    "errorType": "status_code",
    "request_method": "GET",
    "url": "https://www.tradingview.com/u/{}/",
    "urlMain": "https://www.tradingview.com/",
    "username_claimed": "blue"
  },
  "Trakt": {
    "errorType": "status_code",
    "regexCheck": "^[^.]*$",
    "url": "https://www.trakt.tv/users/{}",
    "urlMain": "https://www.trakt.tv/",
    "username_claimed": "blue"
  },
  "TrashboxRU": {
    "errorType": "status_code",
    "regexCheck": "^[A-Za-z0-9_-]{3,16}$",
    "url": "https://trashbox.ru/users/{}",
    "urlMain": "https://trashbox.ru/",
    "username_claimed": "blue"
  },
  "Trawelling": {
    "errorType": "status_code",
    "url": "https://traewelling.de/@{}",
    "urlMain": "https://traewelling.de/",
    "username_claimed": "lassestolley"
  },
  "Trello": {
    "errorMsg": "model not found",
    "errorType": "message",
    "url": "https://trello.com/{}",
    "urlMain": "https://trello.com/",
    "urlProbe": "https://trello.com/1/Members/{}",
    "username_claimed": "blue"
  },
  "TryHackMe": {
    "errorMsg": "{\"success\":false}",
    "errorType": "message",
    "regexCheck": "^[a-zA-Z0-9.]{1,16}$",
    "url": "https://tryhackme.com/p/{}",
    "urlMain": "https://tryhackme.com/",
    "urlProbe": "https://tryhackme.com/api/user/exist/{}",
    "username_claimed": "ashu"
  },
  "Tuna": {
    "errorType": "status_code",
    "regexCheck": "^[a-z0-9]{4,40}$",
    "url": "https://tuna.voicemod.net/user/{}",
    "urlMain": "https://tuna.voicemod.net/",
    "username_claimed": "bob"
  },
  "Tweakers": {
    "errorType": "status_code",
    "url": "https://tweakers.net/gallery/{}",
    "urlMain": "https://tweakers.net",
    "username_claimed": "femme"
  },
  "Twitter": {
    "errorMsg": [
      "<div class=\"error-panel\"><span>User ",
      "<title>429 Too Many Requests</title>"
    ],
    "errorType": "message",
    "regexCheck": "^[a-zA-Z0-9_]{1,15}$",
    "url": "https://x.com/{}",
    "urlMain": "https://x.com/",
    "urlProbe": "https://nitter.privacydev.net/{}",
    "username_claimed": "blue"
  },
  "Typeracer": {
    "errorMsg": "Profile Not Found",
    "errorType": "message",
    "url": "https://data.typeracer.com/pit/profile?user={}",
    "urlMain": "https://typeracer.com",
    "username_claimed": "blue"
  },
  "Ultimate-Guitar": {
    "errorType": "status_code",
    "url": "https://ultimate-guitar.com/u/{}",
    "urlMain": "https://ultimate-guitar.com/",
    "username_claimed": "blue"
  },
  "Unsplash": {
    "errorType": "status_code",
    "regexCheck": "^[a-z0-9_]{1,60}$",
    "url": "https://unsplash.com/@{}",
    "urlMain": "https://unsplash.com/",
    "username_claimed": "jenny"
  },
  "Untappd": {
    "errorType": "status_code",
    "url": "https://untappd.com/user/{}",
    "urlMain": "https://untappd.com/",
    "username_claimed": "untappd"
  },
  "VK": {
    "errorType": "response_url",
    "errorUrl": "https://www.quora.com/profile/{}",
    "url": "https://vk.com/{}",
    "urlMain": "https://vk.com/",
    "username_claimed": "brown"
  },
  "VSCO": {
    "errorType": "status_code",
    "url": "https://vsco.co/{}",
    "urlMain": "https://vsco.co/",
    "username_claimed": "blue"
  },
  "Velog": {
    "errorType": "status_code",
    "url": "https://velog.io/@{}/posts",
    "urlMain": "https://velog.io/",
    "username_claimed": "qlgks1"
  },
  "Velomania": {
    "errorMsg": "\u041f\u043e\u043b\u044c\u0437\u043e\u0432\u0430\u0442\u0435\u043b\u044c \u043d\u0435 \u0437\u0430\u0440\u0435\u0433\u0438\u0441\u0442\u0440\u0438\u0440\u043e\u0432\u0430\u043d \u0438 \u043d\u0435 \u0438\u043c\u0435\u0435\u0442 \u043f\u0440\u043e\u0444\u0438\u043b\u044f \u0434\u043b\u044f \u043f\u0440\u043e\u0441\u043c\u043e\u0442\u0440\u0430.",
    "errorType": "message",
    "url": "https://forum.velomania.ru/member.php?username={}",
    "urlMain": "https://forum.velomania.ru/",
    "username_claimed": "red"
  },
  "Venmo": {
    "errorMsg": [
      "Venmo | Page Not Found"
    ],
    "errorType": "message",
    "headers": {
      "Host": "account.venmo.com"
    },
    "url": "https://account.venmo.com/u/{}",
    "urlMain": "https://venmo.com/",
    "urlProbe": "https://test1.venmo.com/u/{}",
    "username_claimed": "jenny"
  },
  "Vero": {
    "errorMsg": "Not Found",
    "errorType": "message",
    "request_method": "GET",
    "url": "https://vero.co/{}",
    "urlMain": "https://vero.co/",
    "username_claimed": "blue"
  },
  "Vimeo": {
    "errorType": "status_code",
    "url": "https://vimeo.com/{}",
    "urlMain": "https://vimeo.com/",
    "username_claimed": "blue"
  },
  "VirusTotal": {
    "errorType": "status_code",
    "request_method": "GET",
    "url": "https://www.virustotal.com/gui/user/{}",
    "urlMain": "https://www.virustotal.com/",
    "urlProbe": "https://www.virustotal.com/ui/users/{}/avatar",
    "username_claimed": "blue"
  },
  "VLR": {
    "errorType": "status_code",
    "url": "https://www.vlr.gg/user/{}",
    "urlMain": "https://www.vlr.gg",
    "username_claimed": "optms"
  },
  "WICG Forum": {
    "errorType": "status_code",
    "regexCheck": "^(?![.-])[a-zA-Z0-9_.-]{3,20}$",
    "url": "https://discourse.wicg.io/u/{}/summary",
    "urlMain": "https://discourse.wicg.io/",
    "username_claimed": "stefano"
  },
  "Wakatime": {
    "errorType": "status_code",
    "url": "https://wakatime.com/@{}",
    "urlMain": "https://wakatime.com/",
    "username_claimed": "blue"
  },
  "Warrior Forum": {
    "errorType": "status_code",
    "url": "https://www.warriorforum.com/members/{}.html",
    "urlMain": "https://www.warriorforum.com/",
    "username_claimed": "blue"
  },
  "Wattpad": {
    "errorType": "status_code",
    "url": "https://www.wattpad.com/user/{}",
    "urlMain": "https://www.wattpad.com/",
    "urlProbe": "https://www.wattpad.com/api/v3/users/{}/",
    "username_claimed": "Dogstho7951"
  },
  "WebNode": {
    "errorType": "status_code",
    "regexCheck": "^[\\w@-]+?$",
    "url": "https://{}.webnode.cz/",
    "urlMain": "https://www.webnode.cz/",
    "username_claimed": "radkabalcarova"
  },
  "Weblate": {
    "errorType": "status_code",
    "regexCheck": "^[a-zA-Z0-9@._-]{1,150}$",
    "url": "https://hosted.weblate.org/user/{}/",
    "urlMain": "https://hosted.weblate.org/",
    "username_claimed": "adam"
  },
  "Weebly": {
    "errorType": "status_code",
    "regexCheck": "^[a-zA-Z0-9-]{1,63}$",
    "url": "https://{}.weebly.com/",
    "urlMain": "https://weebly.com/",
    "username_claimed": "blue"
  },
  "Wikidot": {
    "errorMsg": "User does not exist.",
    "errorType": "message",
    "url": "http://www.wikidot.com/user:info/{}",
    "urlMain": "http://www.wikidot.com/",
    "username_claimed": "blue"
  },
  "Wikipedia": {
    "errorMsg": "centralauth-admin-nonexistent:",
    "errorType": "message",
    "url": "https://en.wikipedia.org/wiki/Special:CentralAuth/{}?uselang=qqx",
    "urlMain": "https://www.wikipedia.org/",
    "username_claimed": "Hoadlck"
  },
  "Windy": {
    "errorType": "status_code",
    "url": "https://community.windy.com/user/{}",
    "urlMain": "https://windy.com/",
    "username_claimed": "blue"
  },
  "Wix": {
    "errorType": "status_code",
    "regexCheck": "^[\\w@-]+?$",
    "url": "https://{}.wix.com",
    "urlMain": "https://wix.com/",
    "username_claimed": "support"
  },
  "WolframalphaForum": {
    "errorType": "status_code",
    "url": "https://community.wolfram.com/web/{}/home",
    "urlMain": "https://community.wolfram.com/",
    "username_claimed": "unico"
  },
  "WordPress": {
    "errorType": "response_url",
    "errorUrl": "wordpress.com/typo/?subdomain=",
    "regexCheck": "^[a-zA-Z][a-zA-Z0-9_-]*$",
    "url": "https://{}.wordpress.com/",
    "urlMain": "https://wordpress.com",
    "username_claimed": "blue"
  },
  "WordPressOrg": {
    "errorType": "response_url",
    "errorUrl": "https://wordpress.org",
    "url": "https://profiles.wordpress.org/{}/",
    "urlMain": "https://wordpress.org/",
    "username_claimed": "blue"
  },
  "Wordnik": {
    "errorMsg": "Page Not Found",
    "errorType": "message",
    "regexCheck": "^[a-zA-Z0-9_.+-]{1,40}$",
    "url": "https://www.wordnik.com/users/{}",
    "urlMain": "https://www.wordnik.com/",
    "username_claimed": "blue"
  },
  "Wykop": {
    "errorType": "status_code",
    "url": "https://www.wykop.pl/ludzie/{}",
    "urlMain": "https://www.wykop.pl",
    "username_claimed": "blue"
  },
  "Xbox Gamertag": {
    "errorType": "status_code",
    "url": "https://xboxgamertag.com/search/{}",
    "urlMain": "https://xboxgamertag.com/",
    "username_claimed": "red"
  },
  "Xvideos": {
    "errorType": "status_code",
    "isNSFW": true,
    "url": "https://xvideos.com/profiles/{}",
    "urlMain": "https://xvideos.com/",
    "username_claimed": "blue"
  },
  "YandexMusic": {
    "__comment__": "The first and third errorMsg relate to geo-restrictions and bot detection/captchas.",
    "errorMsg": [
      "\u041e\u0448\u0438\u0431\u043a\u0430 404",
      "<meta name=\"description\" content=\"\u041e\u0442\u043a\u0440\u044b\u0432\u0430\u0439\u0442\u0435 \u043d\u043e\u0432\u0443\u044e \u043c\u0443\u0437\u044b\u043a\u0443 \u043a\u0430\u0436\u0434\u044b\u0439 \u0434\u0435\u043d\u044c.",
      "<input type=\"submit\" class=\"CheckboxCaptcha-Button\""
    ],
    "errorType": "message",
    "url": "https://music.yandex/users/{}/playlists",
    "urlMain": "https://music.yandex",
    "username_claimed": "ya.playlist"
  },
  "YouNow": {
    "errorMsg": "No users found",
    "errorType": "message",
    "url": "https://www.younow.com/{}/",
    "urlMain": "https://www.younow.com/",
    "urlProbe": "https://api.younow.com/php/api/broadcast/info/user={}/",
    "username_claimed": "blue"
  },
  "YouPic": {
    "errorType": "status_code",
    "url": "https://youpic.com/photographer/{}/",
    "urlMain": "https://youpic.com/",
    "username_claimed": "blue"
  },
  "YouPorn": {
    "errorType": "status_code",
    "isNSFW": true,
    "url": "https://youporn.com/uservids/{}",
    "urlMain": "https://youporn.com",
    "username_claimed": "blue"
  },
  "YouTube": {
    "errorType": "status_code",

    "url": "https://www.youtube.com/@{}",
    "urlMain": "https://www.youtube.com/",
    "username_claimed": "youtube"
  },
  "akniga": {
    "errorType": "status_code",
    "url": "https://akniga.org/profile/{}",
    "urlMain": "https://akniga.org/profile/blue/",
    "username_claimed": "blue"
  },
  "authorSTREAM": {
    "errorType": "status_code",
    "url": "http://www.authorstream.com/{}/",
    "urlMain": "http://www.authorstream.com/",
    "username_claimed": "blue"
  },
  "babyblogRU": {
    "errorType": "response_url",
    "errorUrl": "https://www.babyblog.ru/",
    "url": "https://www.babyblog.ru/user/{}",
    "urlMain": "https://www.babyblog.ru/",
    "username_claimed": "blue"
  },
  "chaos.social": {
    "errorType": "status_code",
    "url": "https://chaos.social/@{}",
    "urlMain": "https://chaos.social/",
    "username_claimed": "rixx"
  },
  "couchsurfing": {
    "errorType": "status_code",
    "url": "https://www.couchsurfing.com/people/{}",
    "urlMain": "https://www.couchsurfing.com/",
    "username_claimed": "blue"
  },
  "d3RU": {
    "errorType": "status_code",
    "url": "https://d3.ru/user/{}/posts",
    "urlMain": "https://d3.ru/",
    "username_claimed": "blue"
  },
  "dailykos": {
    "errorMsg": "{\"result\":true,\"message\":null}",
    "errorType": "message",
    "url": "https://www.dailykos.com/user/{}",
    "urlMain": "https://www.dailykos.com",
    "urlProbe": "https://www.dailykos.com/signup/check_nickname?nickname={}",
    "username_claimed": "blue"
  },
  "datingRU": {
    "errorType": "status_code",
    "url": "http://dating.ru/{}",
    "urlMain": "http://dating.ru",
    "username_claimed": "blue"
  },
  "devRant": {
    "errorType": "response_url",
    "errorUrl": "https://devrant.com/",
    "url": "https://devrant.com/users/{}",
    "urlMain": "https://devrant.com/",
    "username_claimed": "blue"
  },
  "drive2": {
    "errorType": "status_code",
    "url": "https://www.drive2.ru/users/{}",
    "urlMain": "https://www.drive2.ru/",
    "username_claimed": "blue"
  },
  "eGPU": {
    "errorType": "status_code",
    "url": "https://egpu.io/forums/profile/{}/",
    "urlMain": "https://egpu.io/",
    "username_claimed": "blue"
  },
  "eintracht": {
    "errorType": "status_code",
    "regexCheck": "^[^.]*?$",
    "url": "https://community.eintracht.de/fans/{}",
    "urlMain": "https://eintracht.de",
    "username_claimed": "blue"
  },
  "fixya": {
    "errorType": "status_code",
    "url": "https://www.fixya.com/users/{}",
    "urlMain": "https://www.fixya.com",
    "username_claimed": "adam"
  },
  "fl": {
    "errorType": "status_code",
    "url": "https://www.fl.ru/users/{}",
    "urlMain": "https://www.fl.ru/",
    "username_claimed": "blue"
  },
  "forum_guns": {
    "errorMsg": "action=https://forum.guns.ru/forummisc/blog/search",
    "errorType": "message",
    "url": "https://forum.guns.ru/forummisc/blog/{}",
    "urlMain": "https://forum.guns.ru/",
    "username_claimed": "red"
  },
  "freecodecamp": {
    "errorType": "status_code",
    "url": "https://www.freecodecamp.org/{}",
    "urlMain": "https://www.freecodecamp.org/",
    "urlProbe": "https://api.freecodecamp.org/api/users/get-public-profile?username={}",
    "username_claimed": "naveennamani"
  },
  "furaffinity": {
    "errorMsg": "This user cannot be found.",
    "errorType": "message",
    "url": "https://www.furaffinity.net/user/{}",
    "urlMain": "https://www.furaffinity.net",
    "username_claimed": "jesus"
  },
  "geocaching": {
    "errorType": "status_code",
    "url": "https://www.geocaching.com/p/default.aspx?u={}",
    "urlMain": "https://www.geocaching.com/",
    "username_claimed": "blue"
  },
  "habr": {
    "errorType": "status_code",
    "url": "https://habr.com/ru/users/{}",
    "urlMain": "https://habr.com/",
    "username_claimed": "blue"
  },
  "hackster": {
    "errorType": "status_code",
    "url": "https://www.hackster.io/{}",
    "urlMain": "https://www.hackster.io",
    "username_claimed": "blue"
  },
  "hunting": {
    "errorMsg": "\u0423\u043a\u0430\u0437\u0430\u043d\u043d\u044b\u0439 \u043f\u043e\u043b\u044c\u0437\u043e\u0432\u0430\u0442\u0435\u043b\u044c \u043d\u0435 \u043d\u0430\u0439\u0434\u0435\u043d. \u041f\u043e\u0436\u0430\u043b\u0443\u0439\u0441\u0442\u0430, \u0432\u0432\u0435\u0434\u0438\u0442\u0435 \u0434\u0440\u0443\u0433\u043e\u0435 \u0438\u043c\u044f.",
    "errorType": "message",
    "url": "https://www.hunting.ru/forum/members/?username={}",
    "urlMain": "https://www.hunting.ru/forum/",
    "username_claimed": "red"
  },
  "igromania": {
    "errorMsg": "\u041f\u043e\u043b\u044c\u0437\u043e\u0432\u0430\u0442\u0435\u043b\u044c \u043d\u0435 \u0437\u0430\u0440\u0435\u0433\u0438\u0441\u0442\u0440\u0438\u0440\u043e\u0432\u0430\u043d \u0438 \u043d\u0435 \u0438\u043c\u0435\u0435\u0442 \u043f\u0440\u043e\u0444\u0438\u043b\u044f \u0434\u043b\u044f \u043f\u0440\u043e\u0441\u043c\u043e\u0442\u0440\u0430.",
    "errorType": "message",
    "url": "http://forum.igromania.ru/member.php?username={}",
    "urlMain": "http://forum.igromania.ru/",
    "username_claimed": "blue"
  },
  "interpals": {
    "errorMsg": "The requested user does not exist or is inactive",
    "errorType": "message",
    "url": "https://www.interpals.net/{}",
    "urlMain": "https://www.interpals.net/",
    "username_claimed": "blue"
  },
  "irecommend": {
    "errorType": "status_code",
    "url": "https://irecommend.ru/users/{}",
    "urlMain": "https://irecommend.ru/",
    "username_claimed": "blue"
  },
  "jbzd.com.pl": {
    "errorType": "status_code",
    "url": "https://jbzd.com.pl/uzytkownik/{}",
    "urlMain": "https://jbzd.com.pl/",
    "username_claimed": "blue"
  },
  "jeuxvideo": {
    "errorType": "status_code",
    "request_method": "GET",
    "url": "https://www.jeuxvideo.com/profil/{}",
    "urlMain": "https://www.jeuxvideo.com",
    "urlProbe": "https://www.jeuxvideo.com/profil/{}?mode=infos",
    "username_claimed": "adam"
  },
  "kofi": {
    "errorType": "response_url",
    "errorUrl": "https://ko-fi.com/art?=redirect",
    "url": "https://ko-fi.com/{}",
    "urlMain": "https://ko-fi.com",
    "username_claimed": "yeahkenny"
  },
  "kwork": {
    "errorType": "status_code",
    "url": "https://kwork.ru/user/{}",
    "urlMain": "https://www.kwork.ru/",
    "username_claimed": "blue"
  },
  "last.fm": {
    "errorType": "status_code",
    "url": "https://last.fm/user/{}",
    "urlMain": "https://last.fm/",
    "username_claimed": "blue"
  },
  "leasehackr": {
    "errorType": "status_code",
    "url": "https://forum.leasehackr.com/u/{}/summary/",
    "urlMain": "https://forum.leasehackr.com/",
    "username_claimed": "adam"
  },
  "livelib": {
    "errorType": "status_code",
    "url": "https://www.livelib.ru/reader/{}",
    "urlMain": "https://www.livelib.ru/",
    "username_claimed": "blue"
  },
  "mastodon.cloud": {
    "errorType": "status_code",
    "url": "https://mastodon.cloud/@{}",
    "urlMain": "https://mastodon.cloud/",
    "username_claimed": "TheAdmin"
  },
  "mastodon.social": {
    "errorType": "status_code",
    "url": "https://mastodon.social/@{}",
    "urlMain": "https://chaos.social/",
    "username_claimed": "Gargron"
  },
  "mastodon.xyz": {
    "errorType": "status_code",
    "url": "https://mastodon.xyz/@{}",
    "urlMain": "https://mastodon.xyz/",
    "username_claimed": "TheKinrar"
  },
  "mercadolivre": {
    "errorType": "status_code",
    "url": "https://www.mercadolivre.com.br/perfil/{}",
    "urlMain": "https://www.mercadolivre.com.br",
    "username_claimed": "blue"
  },
  "minds": {
    "errorMsg": "\"valid\":true",
    "errorType": "message",
    "url": "https://www.minds.com/{}/",
    "urlMain": "https://www.minds.com",
    "urlProbe": "https://www.minds.com/api/v3/register/validate?username={}",
    "username_claimed": "john"
  },
  "moikrug": {
    "errorType": "status_code",
    "url": "https://moikrug.ru/{}",
    "urlMain": "https://moikrug.ru/",
    "username_claimed": "blue"
  },
  "mstdn.io": {
    "errorType": "status_code",
    "url": "https://mstdn.io/@{}",
    "urlMain": "https://mstdn.io/",
    "username_claimed": "blue"
  },
  "nairaland.com": {
    "errorType": "status_code",
    "url": "https://www.nairaland.com/{}",
    "urlMain": "https://www.nairaland.com/",
    "username_claimed": "red"
  },
  "nnRU": {
    "errorType": "status_code",
    "regexCheck": "^[\\w@-]+?$",
    "url": "https://{}.www.nn.ru/",
    "urlMain": "https://www.nn.ru/",
    "username_claimed": "blue"
  },
  "note": {
    "errorType": "status_code",
    "url": "https://note.com/{}",
    "urlMain": "https://note.com/",
    "username_claimed": "blue"
  },
  "npm": {
    "errorType": "status_code",
    "url": "https://www.npmjs.com/~{}",
    "urlMain": "https://www.npmjs.com/",
    "username_claimed": "kennethsweezy"
  },
  "omg.lol": {
    "errorMsg": "\"available\": true",
    "errorType": "message",
    "url": "https://{}.omg.lol",
    "urlMain": "https://home.omg.lol",
    "urlProbe": "https://api.omg.lol/address/{}/availability",
    "username_claimed": "adam"
  },
  "opennet": {
    "errorMsg": "\u0418\u043c\u044f \u0443\u0447\u0430\u0441\u0442\u043d\u0438\u043a\u0430 \u043d\u0435 \u043d\u0430\u0439\u0434\u0435\u043d\u043e",
    "errorType": "message",
    "regexCheck": "^[^-]*$",
    "url": "https://www.opennet.ru/~{}",
    "urlMain": "https://www.opennet.ru/",
    "username_claimed": "anonismus"
  },
  "osu!": {
    "errorType": "status_code",
    "url": "https://osu.ppy.sh/users/{}",
    "urlMain": "https://osu.ppy.sh/",
    "username_claimed": "blue"
  },
  "phpRU": {
    "errorMsg": "\u0423\u043a\u0430\u0437\u0430\u043d\u043d\u044b\u0439 \u043f\u043e\u043b\u044c\u0437\u043e\u0432\u0430\u0442\u0435\u043b\u044c \u043d\u0435 \u043d\u0430\u0439\u0434\u0435\u043d. \u041f\u043e\u0436\u0430\u043b\u0443\u0439\u0441\u0442\u0430, \u0432\u0432\u0435\u0434\u0438\u0442\u0435 \u0434\u0440\u0443\u0433\u043e\u0435 \u0438\u043c\u044f.",
    "errorType": "message",
    "url": "https://php.ru/forum/members/?username={}",
    "urlMain": "https://php.ru/forum/",
    "username_claimed": "apple"
  },
  "pikabu": {
    "errorType": "status_code",
    "url": "https://pikabu.ru/@{}",
    "urlMain": "https://pikabu.ru/",
    "username_claimed": "blue"
  },
  "pr0gramm": {
    "errorType": "status_code",
    "url": "https://pr0gramm.com/user/{}",
    "urlMain": "https://pr0gramm.com/",
    "urlProbe": "https://pr0gramm.com/api/profile/info?name={}",
    "username_claimed": "cha0s"
  },
  "prog.hu": {
    "errorType": "response_url",
    "errorUrl": "https://prog.hu/azonosito/info/{}",
    "url": "https://prog.hu/azonosito/info/{}",
    "urlMain": "https://prog.hu/",
    "username_claimed": "Sting"
  },
  "satsisRU": {
    "errorType": "status_code",
    "url": "https://satsis.info/user/{}",
    "urlMain": "https://satsis.info/",
    "username_claimed": "red"
  },
  "sessionize": {
    "errorType": "status_code",
    "url": "https://sessionize.com/{}",
    "urlMain": "https://sessionize.com/",
    "username_claimed": "jason-mayes"
  },
  "social.tchncs.de": {
    "errorType": "status_code",
    "url": "https://social.tchncs.de/@{}",
    "urlMain": "https://social.tchncs.de/",
    "username_claimed": "Milan"
  },
  "spletnik": {
    "errorType": "status_code",
    "url": "https://spletnik.ru/user/{}",
    "urlMain": "https://spletnik.ru/",
    "username_claimed": "blue"
  },
  "svidbook": {
    "errorType": "status_code",
    "url": "https://www.svidbook.ru/user/{}",
    "urlMain": "https://www.svidbook.ru/",
    "username_claimed": "green"
  },
  "threads": {
    "errorMsg": "<title>Threads • Log in</title>",
    "errorType": "message",
    "headers": {
      "Sec-Fetch-Mode": "navigate"
    },
    "url": "https://www.threads.net/@{}",
    "urlMain": "https://www.threads.net/",
    "username_claimed": "zuck"
  },
  "toster": {
    "errorType": "status_code",
    "url": "https://www.toster.ru/user/{}/answers",
    "urlMain": "https://www.toster.ru/",
    "username_claimed": "adam"
  },
  "tumblr": {
    "errorType": "status_code",
    "url": "https://{}.tumblr.com/",
    "urlMain": "https://www.tumblr.com/",
    "username_claimed": "goku"
},
  "uid": {
    "errorType": "status_code",
    "url": "http://uid.me/{}",
    "urlMain": "https://uid.me/",
    "username_claimed": "blue"
  },
  "write.as": {
    "errorType": "status_code",
    "url": "https://write.as/{}",
    "urlMain": "https://write.as",
    "username_claimed": "pylapp"
  },
  "xHamster": {
    "errorType": "status_code",
    "isNSFW": true,
    "url": "https://xhamster.com/users/{}",
    "urlMain": "https://xhamster.com",
    "urlProbe": "https://xhamster.com/users/{}?old_browser=true",
    "username_claimed": "blue"
  },
  "znanylekarz.pl": {
    "errorType": "status_code",
    "url": "https://www.znanylekarz.pl/{}",
    "urlMain": "https://znanylekarz.pl",
    "username_claimed": "janusz-nowak"
  },
  "Platzi": {
    "errorType": "status_code",
    "errorCode": 404,
    "url": "https://platzi.com/p/{}/",
    "urlMain": "https://platzi.com/",
    "username_claimed": "freddier",
    "request_method": "GET"
  }
}<|MERGE_RESOLUTION|>--- conflicted
+++ resolved
@@ -279,17 +279,7 @@
     "urlMain": "https://bsky.app/",
     "username_claimed": "mcuban"
   },
-<<<<<<< HEAD
-  "BoardGameGeek": {
-    "errorType": "status_code",
-    "regexCheck": "^[a-zA-Z0-9_]*$",
-    "errorMsg": "User not found",
-    "url": "https://boardgamegeek.com/user/{}",
-    "urlMain": "https://boardgamegeek.com",
-    "username_claimed": "blue"
-  },
-=======
->>>>>>> a88adb04
+
   "BongaCams": {
     "errorType": "status_code",
     "isNSFW": true,
